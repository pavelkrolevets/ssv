package operator

import (
	"context"
	"encoding/hex"
	"fmt"
	"log"
	"net/http"
	"time"

	spectypes "github.com/bloxapp/ssv-spec/types"
	"github.com/ilyakaznacheev/cleanenv"
	"github.com/pkg/errors"
	"github.com/spf13/cobra"
	"go.uber.org/zap"

	"github.com/bloxapp/ssv/beacon/goclient"
	global_config "github.com/bloxapp/ssv/cli/config"
	"github.com/bloxapp/ssv/ekm"
	"github.com/bloxapp/ssv/eth1"
	"github.com/bloxapp/ssv/eth1/goeth"
	"github.com/bloxapp/ssv/exporter/api"
	"github.com/bloxapp/ssv/exporter/api/decided"
	ssv_identity "github.com/bloxapp/ssv/identity"
	"github.com/bloxapp/ssv/logging"
	"github.com/bloxapp/ssv/logging/fields"
	"github.com/bloxapp/ssv/migrations"
	"github.com/bloxapp/ssv/monitoring/metrics"
	"github.com/bloxapp/ssv/network"
	forksfactory "github.com/bloxapp/ssv/network/forks/factory"
	p2pv1 "github.com/bloxapp/ssv/network/p2p"
	"github.com/bloxapp/ssv/network/records"
	"github.com/bloxapp/ssv/networkconfig"
	"github.com/bloxapp/ssv/operator"
	"github.com/bloxapp/ssv/operator/slot_ticker"
	operatorstorage "github.com/bloxapp/ssv/operator/storage"
	"github.com/bloxapp/ssv/operator/validator"
	forksprotocol "github.com/bloxapp/ssv/protocol/forks"
	beaconprotocol "github.com/bloxapp/ssv/protocol/v2/blockchain/beacon"
	"github.com/bloxapp/ssv/protocol/v2/types"
	registrystorage "github.com/bloxapp/ssv/registry/storage"
	"github.com/bloxapp/ssv/storage"
	"github.com/bloxapp/ssv/storage/basedb"
	"github.com/bloxapp/ssv/utils/commons"
	"github.com/bloxapp/ssv/utils/format"
)

type config struct {
	global_config.GlobalConfig `yaml:"global"`
	DBOptions                  basedb.Options         `yaml:"db"`
	SSVOptions                 operator.Options       `yaml:"ssv"`
	ETH1Options                eth1.Options           `yaml:"eth1"`
	ETH2Options                beaconprotocol.Options `yaml:"eth2"`
	P2pNetworkConfig           p2pv1.Config           `yaml:"p2p"`

	OperatorPrivateKey         string `yaml:"OperatorPrivateKey" env:"OPERATOR_KEY" env-description:"Operator private key, used to decrypt contract events"`
	GenerateOperatorPrivateKey bool   `yaml:"GenerateOperatorPrivateKey" env:"GENERATE_OPERATOR_KEY" env-description:"Whether to generate operator key if none is passed by config"`
	MetricsAPIPort             int    `yaml:"MetricsAPIPort" env:"METRICS_API_PORT" env-description:"port of metrics api"`
	EnableProfile              bool   `yaml:"EnableProfile" env:"ENABLE_PROFILE" env-description:"flag that indicates whether go profiling tools are enabled"`
	NetworkPrivateKey          string `yaml:"NetworkPrivateKey" env:"NETWORK_PRIVATE_KEY" env-description:"private key for network identity"`

	WsAPIPort int  `yaml:"WebSocketAPIPort" env:"WS_API_PORT" env-description:"port of WS API"`
	WithPing  bool `yaml:"WithPing" env:"WITH_PING" env-description:"Whether to send websocket ping messages'"`

	LocalEventsPath string `yaml:"LocalEventsPath" env:"EVENTS_PATH" env-description:"path to local events"`
}

var cfg config

var globalArgs global_config.Args

var operatorNode operator.Node

// StartNodeCmd is the command to start SSV node
var StartNodeCmd = &cobra.Command{
	Use:   "start-node",
	Short: "Starts an instance of SSV node",
	Run: func(cmd *cobra.Command, args []string) {
		logger, err := setupGlobal(cmd)
		if err != nil {
			log.Fatal("could not create logger", err)
		}

		defer logging.CapturePanic(logger)

		networkConfig, forkVersion, err := setupSSVNetwork(logger)
		if err != nil {
			log.Fatal("could not setup network", err)
		}

		cfg.DBOptions.Ctx = cmd.Context()
		db, err := setupDb(logger, networkConfig.Beacon)
		if err != nil {
			logger.Fatal("could not setup db", zap.Error(err))
		}
		nodeStorage, operatorData := setupOperatorStorage(logger, db)

		keyManager, err := ekm.NewETHKeyManagerSigner(logger, db, networkConfig, cfg.SSVOptions.ValidatorOptions.BuilderProposals)
		if err != nil {
			logger.Fatal("could not create new eth-key-manager signer", zap.Error(err))
		}

		cfg.P2pNetworkConfig.Ctx = cmd.Context()

		permissioned := func() bool {
			currentEpoch := uint64(networkConfig.Beacon.EstimatedCurrentEpoch())
			return currentEpoch >= cfg.P2pNetworkConfig.PermissionedActivateEpoch && currentEpoch < cfg.P2pNetworkConfig.PermissionedDeactivateEpoch
		}

		cfg.P2pNetworkConfig.Permissioned = permissioned
		cfg.P2pNetworkConfig.WhitelistedOperatorKeys = append(cfg.P2pNetworkConfig.WhitelistedOperatorKeys, networkConfig.WhitelistedOperatorKeys...)

		p2pNetwork := setupP2P(forkVersion, operatorData, db, logger, networkConfig)

		ctx := cmd.Context()
		slotTicker := slot_ticker.NewTicker(ctx, networkConfig)

		cfg.ETH2Options.Context = cmd.Context()
		el, cl := setupNodes(logger, operatorData.ID, networkConfig, slotTicker)

		cfg.SSVOptions.ForkVersion = forkVersion
		cfg.SSVOptions.Context = ctx
		cfg.SSVOptions.DB = db
<<<<<<< HEAD
		cfg.SSVOptions.Beacon = el
		cfg.SSVOptions.Eth1Client = cl
		cfg.SSVOptions.ETHNetwork = eth2Network
		cfg.SSVOptions.Network = p2pNetwork
=======
		cfg.SSVOptions.BeaconNode = el
		cfg.SSVOptions.Network = networkConfig
		cfg.SSVOptions.P2PNetwork = p2pNetwork
>>>>>>> 33969aaa
		cfg.SSVOptions.ValidatorOptions.ForkVersion = forkVersion
		cfg.SSVOptions.ValidatorOptions.BeaconNetwork = networkConfig.Beacon
		cfg.SSVOptions.ValidatorOptions.Context = ctx
		cfg.SSVOptions.ValidatorOptions.DB = db
		cfg.SSVOptions.ValidatorOptions.Network = p2pNetwork
		cfg.SSVOptions.ValidatorOptions.Beacon = el
		cfg.SSVOptions.ValidatorOptions.Eth1Client = cl
		cfg.SSVOptions.ValidatorOptions.KeyManager = keyManager

		cfg.SSVOptions.ValidatorOptions.ShareEncryptionKeyProvider = nodeStorage.GetPrivateKey
		cfg.SSVOptions.ValidatorOptions.OperatorData = operatorData
		cfg.SSVOptions.ValidatorOptions.RegistryStorage = nodeStorage
		cfg.SSVOptions.ValidatorOptions.GasLimit = cfg.ETH2Options.GasLimit

		if cfg.WsAPIPort != 0 {
			ws := api.NewWsServer(cmd.Context(), nil, http.NewServeMux(), cfg.WithPing)
			cfg.SSVOptions.WS = ws
			cfg.SSVOptions.WsAPIPort = cfg.WsAPIPort
			cfg.SSVOptions.ValidatorOptions.NewDecidedHandler = decided.NewStreamPublisher(logger, ws)
		}

		cfg.SSVOptions.ValidatorOptions.DutyRoles = []spectypes.BeaconRole{spectypes.BNRoleAttester} // TODO could be better to set in other place
		validatorCtrl := validator.NewController(logger, cfg.SSVOptions.ValidatorOptions)
		cfg.SSVOptions.ValidatorController = validatorCtrl

		operatorNode = operator.New(logger, cfg.SSVOptions, slotTicker)

		if cfg.MetricsAPIPort > 0 {
			go startMetricsHandler(cmd.Context(), logger, db, cfg.MetricsAPIPort, cfg.EnableProfile)
		}

		metrics.WaitUntilHealthy(logger, cfg.SSVOptions.Eth1Client, "execution client")
		metrics.WaitUntilHealthy(logger, cfg.SSVOptions.BeaconNode, "consensus client")
		metrics.ReportSSVNodeHealthiness(true)

		// load & parse local events yaml if exists, otherwise sync from contract
		if len(cfg.LocalEventsPath) > 0 {
			if err := validator.LoadLocalEvents(
				logger,
				validatorCtrl.Eth1EventHandler(logger, false),
				cfg.LocalEventsPath,
			); err != nil {
				logger.Fatal("failed to load local events", zap.Error(err))
			}
		} else {
			if err := operatorNode.StartEth1(logger, networkConfig.ETH1SyncOffset); err != nil {
				logger.Fatal("failed to start eth1", zap.Error(err))
			}
		}

		cfg.P2pNetworkConfig.GetValidatorStats = func() (uint64, uint64, uint64, error) {
			return validatorCtrl.GetValidatorStats(logger)
		}
		if err := p2pNetwork.Setup(logger); err != nil {
			logger.Fatal("failed to setup network", zap.Error(err))
		}
		if err := p2pNetwork.Start(logger); err != nil {
			logger.Fatal("failed to start network", zap.Error(err))
		}
		if err := operatorNode.Start(logger); err != nil {
			logger.Fatal("failed to start SSV node", zap.Error(err))
		}
	},
}

func init() {
	global_config.ProcessArgs(&cfg, &globalArgs, StartNodeCmd)
}

func setupGlobal(cmd *cobra.Command) (*zap.Logger, error) {
	commons.SetBuildData(cmd.Parent().Short, cmd.Parent().Version)
	log.Printf("starting %s", commons.GetBuildData())
	if globalArgs.ConfigPath != "" {
		if err := cleanenv.ReadConfig(globalArgs.ConfigPath, &cfg); err != nil {
			return nil, fmt.Errorf("could not read config: %w", err)
		}
	}
	if globalArgs.ShareConfigPath != "" {
		if err := cleanenv.ReadConfig(globalArgs.ShareConfigPath, &cfg); err != nil {
			return nil, fmt.Errorf("could not read share config: %W", err)
		}
	}

	if err := logging.SetGlobalLogger(cfg.LogLevel, cfg.LogLevelFormat, cfg.LogFormat, cfg.LogFilePath); err != nil {
		return nil, fmt.Errorf("logging.SetGlobalLogger: %w", err)
	}

	return zap.L(), nil
}

func setupDb(logger *zap.Logger, eth2Network beaconprotocol.Network) (basedb.IDb, error) {
	db, err := storage.GetStorageFactory(logger, cfg.DBOptions)
	if err != nil {
		return nil, errors.Wrap(err, "failed to open db")
	}
	reopenDb := func() error {
		if err := db.Close(logger); err != nil {
			return errors.Wrap(err, "failed to close db")
		}
		db, err = storage.GetStorageFactory(logger, cfg.DBOptions)
		return errors.Wrap(err, "failed to reopen db")
	}

	migrationOpts := migrations.Options{
		Db:      db,
		DbPath:  cfg.DBOptions.Path,
		Network: eth2Network,
	}
	applied, err := migrations.Run(cfg.DBOptions.Ctx, logger, migrationOpts)
	if err != nil {
		return nil, errors.Wrap(err, "failed to run migrations")
	}
	if applied == 0 {
		return db, nil
	}

	// If migrations were applied, we run a full garbage collection cycle
	// to reclaim any space that may have been freed up.
	if _, ok := db.(basedb.GarbageCollector); ok {
		// Close & reopen the database to trigger any unknown internal
		// startup/shutdown procedures that the storage engine may have.
		start := time.Now()
		if err := reopenDb(); err != nil {
			return nil, err
		}

		// Run a long garbage collection cycle with a timeout.
		ctx, cancel := context.WithTimeout(context.Background(), 6*time.Minute)
		defer cancel()
		if err := db.(basedb.GarbageCollector).FullGC(ctx); err != nil {
			return nil, errors.Wrap(err, "failed to collect garbage")
		}

		// Close & reopen again.
		if err := reopenDb(); err != nil {
			return nil, err
		}
		logger.Info("post-migrations garbage collection completed", fields.Duration(start))
	}

	return db, nil
}

func setupOperatorStorage(logger *zap.Logger, db basedb.IDb) (operatorstorage.Storage, *registrystorage.OperatorData) {
	nodeStorage := operatorstorage.NewNodeStorage(db)
	operatorPubKey, err := nodeStorage.SetupPrivateKey(logger, cfg.OperatorPrivateKey, cfg.GenerateOperatorPrivateKey)
	if err != nil {
		logger.Fatal("could not setup operator private key", zap.Error(err))
	}

	_, found, err := nodeStorage.GetPrivateKey()
	if err != nil || !found {
		logger.Fatal("failed to get operator private key", zap.Error(err))
	}
	var operatorData *registrystorage.OperatorData
	operatorData, found, err = nodeStorage.GetOperatorDataByPubKey(logger, operatorPubKey)
	if err != nil {
		logger.Fatal("could not get operator data by public key", zap.Error(err))
	}
	if !found {
		operatorData = &registrystorage.OperatorData{
			PublicKey: operatorPubKey,
		}
	}

	return nodeStorage, operatorData
}

func setupSSVNetwork(logger *zap.Logger) (networkconfig.NetworkConfig, forksprotocol.ForkVersion, error) {
	networkConfig, err := networkconfig.GetNetworkConfigByName(cfg.SSVOptions.NetworkName)
	if err != nil {
		return networkconfig.NetworkConfig{}, "", err
	}

	types.SetDefaultDomain(networkConfig.Domain)

	currentEpoch := networkConfig.Beacon.EstimatedCurrentEpoch()
	forkVersion := forksprotocol.GetCurrentForkVersion(currentEpoch)

	logger.Info("setting ssv network",
		fields.Network(cfg.SSVOptions.NetworkName),
		fields.Domain(networkConfig.Domain),
		fields.Fork(forkVersion),
		fields.Config(networkConfig),
	)
	return networkConfig, forkVersion, nil
}

func setupP2P(
	forkVersion forksprotocol.ForkVersion,
	operatorData *registrystorage.OperatorData,
	db basedb.IDb,
	logger *zap.Logger,
	network networkconfig.NetworkConfig,
) network.P2PNetwork {
	istore := ssv_identity.NewIdentityStore(db)
	netPrivKey, err := istore.SetupNetworkKey(logger, cfg.NetworkPrivateKey)
	if err != nil {
		logger.Fatal("failed to setup network private key", zap.Error(err))
	}

	cfg.P2pNetworkConfig.NodeStorage = operatorstorage.NewNodeStorage(db)
	if len(cfg.P2pNetworkConfig.Subnets) == 0 {
		subnets := getNodeSubnets(logger, cfg.P2pNetworkConfig.NodeStorage.GetFilteredShares, forkVersion, operatorData.ID)
		cfg.P2pNetworkConfig.Subnets = subnets.String()
	}

	cfg.P2pNetworkConfig.NetworkPrivateKey = netPrivKey
	cfg.P2pNetworkConfig.ForkVersion = forkVersion
	cfg.P2pNetworkConfig.OperatorID = format.OperatorID(operatorData.PublicKey)
	cfg.P2pNetworkConfig.FullNode = cfg.SSVOptions.ValidatorOptions.FullNode
	cfg.P2pNetworkConfig.Network = network

	return p2pv1.New(logger, &cfg.P2pNetworkConfig)
}

func setupNodes(
	logger *zap.Logger,
	operatorID spectypes.OperatorID,
	network networkconfig.NetworkConfig,
	slotTicker slot_ticker.Ticker,
) (beaconprotocol.BeaconNode, eth1.Client) {
	// consensus client
	cfg.ETH2Options.Graffiti = []byte("SSV.Network")
	cfg.ETH2Options.GasLimit = spectypes.DefaultGasLimit
	cfg.ETH2Options.Network = network.Beacon
	cl, err := goclient.New(logger, cfg.ETH2Options, operatorID, slotTicker)
	if err != nil {
		logger.Fatal("failed to create beacon go-client", zap.Error(err),
			fields.Address(cfg.ETH2Options.BeaconNodeAddr))
	}

	// execution client
	logger.Info("using registry contract address", fields.Address(network.RegistryContractAddr), fields.ABIVersion(cfg.ETH1Options.AbiVersion.String()))
	if len(cfg.ETH1Options.RegistryContractABI) > 0 {
		logger.Info("using registry contract abi", fields.ABI(cfg.ETH1Options.RegistryContractABI))
		if err = eth1.LoadABI(logger, cfg.ETH1Options.RegistryContractABI); err != nil {
			logger.Fatal("failed to load ABI JSON", zap.Error(err))
		}
	}
	el, err := goeth.NewEth1Client(logger, goeth.ClientOptions{
		Ctx:                  cfg.ETH2Options.Context,
		NodeAddr:             cfg.ETH1Options.ETH1Addr,
		ConnectionTimeout:    cfg.ETH1Options.ETH1ConnectionTimeout,
		ContractABI:          eth1.ContractABI(cfg.ETH1Options.AbiVersion),
		RegistryContractAddr: network.RegistryContractAddr,
		AbiVersion:           cfg.ETH1Options.AbiVersion,
	})
	if err != nil {
		logger.Fatal("failed to create eth1 client", zap.Error(err))
	}

	return cl, el
}

func startMetricsHandler(ctx context.Context, logger *zap.Logger, db basedb.IDb, port int, enableProf bool) {
	logger = logger.Named(logging.NameMetricsHandler)
	// init and start HTTP handler
	metricsHandler := metrics.NewMetricsHandler(ctx, db, enableProf, operatorNode.(metrics.HealthCheckAgent))
	addr := fmt.Sprintf(":%d", port)
	if err := metricsHandler.Start(logger, http.NewServeMux(), addr); err != nil {
		// TODO: stop node if metrics setup failed?
		logger.Error("failed to start", zap.Error(err))
	}
}

// getNodeSubnets reads all shares and calculates the subnets for this node
// note that we'll trigger another update once finished processing registry events
func getNodeSubnets(
	logger *zap.Logger,
	getFiltered registrystorage.FilteredSharesFunc,
	ssvForkVersion forksprotocol.ForkVersion,
	operatorID spectypes.OperatorID,
) records.Subnets {
	f := forksfactory.NewFork(ssvForkVersion)
	subnetsMap := make(map[int]bool)
	shares, err := getFiltered(logger, registrystorage.ByOperatorIDAndNotLiquidated(operatorID))
	if err != nil {
		logger.Warn("could not read validators to bootstrap subnets")
		return nil
	}
	for _, share := range shares {
		subnet := f.ValidatorSubnet(hex.EncodeToString(share.ValidatorPubKey))
		if subnet < 0 {
			continue
		}
		if !subnetsMap[subnet] {
			subnetsMap[subnet] = true
		}
	}
	subnets := make([]byte, f.Subnets())
	for subnet := range subnetsMap {
		subnets[subnet] = 1
	}
	return subnets
}<|MERGE_RESOLUTION|>--- conflicted
+++ resolved
@@ -121,16 +121,10 @@
 		cfg.SSVOptions.ForkVersion = forkVersion
 		cfg.SSVOptions.Context = ctx
 		cfg.SSVOptions.DB = db
-<<<<<<< HEAD
-		cfg.SSVOptions.Beacon = el
+		cfg.SSVOptions.BeaconNode = el
 		cfg.SSVOptions.Eth1Client = cl
-		cfg.SSVOptions.ETHNetwork = eth2Network
-		cfg.SSVOptions.Network = p2pNetwork
-=======
-		cfg.SSVOptions.BeaconNode = el
 		cfg.SSVOptions.Network = networkConfig
 		cfg.SSVOptions.P2PNetwork = p2pNetwork
->>>>>>> 33969aaa
 		cfg.SSVOptions.ValidatorOptions.ForkVersion = forkVersion
 		cfg.SSVOptions.ValidatorOptions.BeaconNetwork = networkConfig.Beacon
 		cfg.SSVOptions.ValidatorOptions.Context = ctx
