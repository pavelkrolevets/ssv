package operator

import (
	"context"
	"fmt"

	"github.com/attestantio/go-eth2-client/spec/phase0"
	spectypes "github.com/bloxapp/ssv-spec/types"
	"github.com/pkg/errors"
	"go.uber.org/zap"

	"github.com/bloxapp/ssv/eth1"
	"github.com/bloxapp/ssv/exporter"
	"github.com/bloxapp/ssv/exporter/api"
	qbftstorage "github.com/bloxapp/ssv/ibft/storage"
	"github.com/bloxapp/ssv/logging"
	"github.com/bloxapp/ssv/monitoring/metrics"
	"github.com/bloxapp/ssv/network"
	"github.com/bloxapp/ssv/networkconfig"
	"github.com/bloxapp/ssv/operator/duties"
	"github.com/bloxapp/ssv/operator/fee_recipient"
	"github.com/bloxapp/ssv/operator/slot_ticker"
	"github.com/bloxapp/ssv/operator/storage"
	"github.com/bloxapp/ssv/operator/validator"
	forksprotocol "github.com/bloxapp/ssv/protocol/forks"
	beaconprotocol "github.com/bloxapp/ssv/protocol/v2/blockchain/beacon"
	"github.com/bloxapp/ssv/storage/basedb"
)

// Node represents the behavior of SSV node
type Node interface {
	Start(logger *zap.Logger) error
	StartEth1(logger *zap.Logger, syncOffset *eth1.SyncOffset) error
}

// Options contains options to create the node
type Options struct {
	// NetworkName is the network name of this node
	NetworkName         string `yaml:"Network" env:"NETWORK" env-default:"mainnet" env-description:"Network is the network of this node"`
	Network             networkconfig.NetworkConfig
<<<<<<< HEAD
	BeaconNode          beaconprotocol.BeaconNode // TODO: consider renaming to ConsensusClient
	P2PNetwork          network.P2PNetwork
	Context             context.Context
	Eth1Client          eth1.Client // TODO: get rid of
=======
	BeaconNode          beaconprotocol.BeaconNode
	Eth1Client          eth1.Client
	P2PNetwork          network.P2PNetwork
	Context             context.Context
>>>>>>> 60f386fe
	DB                  basedb.IDb
	ValidatorController validator.Controller
	DutyExec            duties.DutyExecutor
	// max slots for duty to wait
	DutyLimit        uint64                      `yaml:"DutyLimit" env:"DUTY_LIMIT" env-default:"32" env-description:"max slots to wait for duty to start"`
	ValidatorOptions validator.ControllerOptions `yaml:"ValidatorOptions"`

	ForkVersion forksprotocol.ForkVersion

	WS        api.WebSocketServer
	WsAPIPort int
}

// operatorNode implements Node interface
type operatorNode struct {
	network          networkconfig.NetworkConfig
	context          context.Context
	ticker           slot_ticker.Ticker
	validatorsCtrl   validator.Controller
	beacon           beaconprotocol.BeaconNode
	net              network.P2PNetwork
	storage          storage.Storage
	qbftStorage      *qbftstorage.QBFTStores
	eth1Client       eth1.Client
	dutyCtrl         duties.DutyController
	feeRecipientCtrl fee_recipient.RecipientController
	// fork           *forks.Forker

	forkVersion forksprotocol.ForkVersion

	ws        api.WebSocketServer
	wsAPIPort int
}

// New is the constructor of operatorNode
func New(logger *zap.Logger, opts Options, slotTicker slot_ticker.Ticker) Node {
	storageMap := qbftstorage.NewStores()

	roles := []spectypes.BeaconRole{
		spectypes.BNRoleAttester,
		spectypes.BNRoleProposer,
		spectypes.BNRoleAggregator,
		spectypes.BNRoleSyncCommittee,
		spectypes.BNRoleSyncCommitteeContribution,
		spectypes.BNRoleValidatorRegistration,
	}
	for _, role := range roles {
		storageMap.Add(role, qbftstorage.New(opts.DB, role.String(), opts.ForkVersion))
	}

	node := &operatorNode{
		context:        opts.Context,
		ticker:         slotTicker,
		validatorsCtrl: opts.ValidatorController,
		network:        opts.Network,
		beacon:         opts.BeaconNode,
		net:            opts.P2PNetwork,
		eth1Client:     opts.Eth1Client,
		storage:        opts.ValidatorOptions.RegistryStorage,
		qbftStorage:    storageMap,
		dutyCtrl: duties.NewDutyController(logger, &duties.ControllerOptions{
			Ctx:                 opts.Context,
			BeaconClient:        opts.BeaconNode,
			Network:             opts.Network,
			ValidatorController: opts.ValidatorController,
			DutyLimit:           opts.DutyLimit,
			Executor:            opts.DutyExec,
			ForkVersion:         opts.ForkVersion,
			Ticker:              slotTicker,
			BuilderProposals:    opts.ValidatorOptions.BuilderProposals,
		}),
		feeRecipientCtrl: fee_recipient.NewController(&fee_recipient.ControllerOptions{
			Ctx:              opts.Context,
			BeaconClient:     opts.BeaconNode,
			Network:          opts.Network,
			ShareStorage:     opts.ValidatorOptions.RegistryStorage.Shares(),
			RecipientStorage: opts.ValidatorOptions.RegistryStorage,
			Ticker:           slotTicker,
			OperatorData:     opts.ValidatorOptions.OperatorData,
		}),
		forkVersion: opts.ForkVersion,

		ws:        opts.WS,
		wsAPIPort: opts.WsAPIPort,
	}

	return node
}

// Start starts to stream duties and run IBFT instances
func (n *operatorNode) Start(logger *zap.Logger) error {
	logger.Named(logging.NameOperator)

	logger.Info("All required services are ready. OPERATOR SUCCESSFULLY CONFIGURED AND NOW RUNNING!")

	go func() {
		err := n.startWSServer(logger)
		if err != nil {
			// TODO: think if we need to panic
			return
		}
	}()

	// slot ticker init
	go n.ticker.Start(logger)

	n.validatorsCtrl.StartNetworkHandlers(logger)
	n.validatorsCtrl.StartValidators(logger)
	go n.net.UpdateSubnets(logger)
	go n.validatorsCtrl.UpdateValidatorMetaDataLoop(logger)
	go n.listenForCurrentSlot(logger)
	go n.reportOperators(logger)

	go n.feeRecipientCtrl.Start(logger)
	n.dutyCtrl.Start(logger)

	return nil
}

// listenForCurrentSlot listens to current slot and trigger relevant components if needed
func (n *operatorNode) listenForCurrentSlot(logger *zap.Logger) {
	tickerChan := make(chan phase0.Slot, 32)
	n.ticker.Subscribe(tickerChan)
	for slot := range tickerChan {
		n.setFork(logger, slot)
	}
}

// StartEth1 starts the eth1 events sync and streaming
func (n *operatorNode) StartEth1(logger *zap.Logger, syncOffset *eth1.SyncOffset) error {
	logger.Info("starting operator node syncing with eth1")

	handler := n.validatorsCtrl.Eth1EventHandler(logger, false)
	// sync past events
	if err := eth1.SyncEth1Events(logger, n.eth1Client, n.storage, n.network, syncOffset, handler); err != nil {
		return errors.Wrap(err, "failed to sync contract events")
	}
	logger.Info("manage to sync contract events")
	shares := n.storage.Shares().List()
	operators, err := n.storage.ListOperators(logger, 0, 0)
	if err != nil {
		logger.Error("failed to get operators", zap.Error(err))
	}
	operatorID := n.validatorsCtrl.GetOperatorData().ID
	operatorValidatorsCount := 0
	if operatorID != 0 {
		for _, share := range shares {
			if share.BelongsToOperator(operatorID) {
				operatorValidatorsCount++
			}
		}
	}

	logger.Info("ETH1 sync history stats",
		zap.Int("validators count", len(shares)),
		zap.Int("operators count", len(operators)),
		zap.Int("my validators count", operatorValidatorsCount),
	)

	// setup validator controller to listen to new events
	go n.validatorsCtrl.ListenToEth1Events(logger, n.eth1Client.EventsFeed())

	// starts the eth1 events subscription
	if err := n.eth1Client.Start(logger); err != nil {
		return errors.Wrap(err, "failed to start eth1 client")
	}

	return nil
}

// HealthCheck returns a list of issues regards the state of the operator node
func (n *operatorNode) HealthCheck() []string {
	errs := metrics.ProcessAgents(n.healthAgents())
	metrics.ReportSSVNodeHealthiness(len(errs) == 0)
	return errs
}

func (n *operatorNode) healthAgents() []metrics.HealthCheckAgent {
	var agents []metrics.HealthCheckAgent
	if agent, ok := n.eth1Client.(metrics.HealthCheckAgent); ok {
		agents = append(agents, agent)
	}
	if agent, ok := n.beacon.(metrics.HealthCheckAgent); ok {
		agents = append(agents, agent)
	}
	return agents
}

// handleQueryRequests waits for incoming messages and
func (n *operatorNode) handleQueryRequests(logger *zap.Logger, nm *api.NetworkMessage) {
	if nm.Err != nil {
		nm.Msg = api.Message{Type: api.TypeError, Data: []string{"could not parse network message"}}
	}
	logger.Debug("got incoming export request",
		zap.String("type", string(nm.Msg.Type)))
	switch nm.Msg.Type {
	case api.TypeDecided:
		api.HandleDecidedQuery(logger, n.qbftStorage, nm)
	case api.TypeError:
		api.HandleErrorQuery(logger, nm)
	default:
		api.HandleUnknownQuery(logger, nm)
	}
}

func (n *operatorNode) startWSServer(logger *zap.Logger) error {
	if n.ws != nil {
		logger.Info("starting WS server")

		n.ws.UseQueryHandler(n.handleQueryRequests)

		if err := n.ws.Start(logger, fmt.Sprintf(":%d", n.wsAPIPort)); err != nil {
			return err
		}
	}

	return nil
}

func (n *operatorNode) reportOperators(logger *zap.Logger) {
	operators, err := n.storage.ListOperators(logger, 0, 1000) // TODO more than 1000?
	if err != nil {
		logger.Warn("failed to get all operators for reporting", zap.Error(err))
		return
	}
	logger.Debug("reporting operators", zap.Int("count", len(operators)))
	for i := range operators {
		exporter.ReportOperatorIndex(logger, &operators[i])
	}
}<|MERGE_RESOLUTION|>--- conflicted
+++ resolved
@@ -38,17 +38,10 @@
 	// NetworkName is the network name of this node
 	NetworkName         string `yaml:"Network" env:"NETWORK" env-default:"mainnet" env-description:"Network is the network of this node"`
 	Network             networkconfig.NetworkConfig
-<<<<<<< HEAD
 	BeaconNode          beaconprotocol.BeaconNode // TODO: consider renaming to ConsensusClient
+	Eth1Client          eth1.Client               // TODO: get rid of
 	P2PNetwork          network.P2PNetwork
 	Context             context.Context
-	Eth1Client          eth1.Client // TODO: get rid of
-=======
-	BeaconNode          beaconprotocol.BeaconNode
-	Eth1Client          eth1.Client
-	P2PNetwork          network.P2PNetwork
-	Context             context.Context
->>>>>>> 60f386fe
 	DB                  basedb.IDb
 	ValidatorController validator.Controller
 	DutyExec            duties.DutyExecutor
