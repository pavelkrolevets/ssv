--- conflicted
+++ resolved
@@ -7,16 +7,12 @@
 	"sync"
 	"time"
 
-	"github.com/jellydator/ttlcache/v3"
-
-	"github.com/bloxapp/ssv/logging"
-	"github.com/bloxapp/ssv/logging/fields"
-
 	"github.com/attestantio/go-eth2-client/spec/phase0"
 	specqbft "github.com/bloxapp/ssv-spec/qbft"
 	specssv "github.com/bloxapp/ssv-spec/ssv"
 	spectypes "github.com/bloxapp/ssv-spec/types"
 	"github.com/ethereum/go-ethereum/common"
+	"github.com/jellydator/ttlcache/v3"
 	"github.com/pkg/errors"
 	"github.com/prysmaticlabs/prysm/async/event"
 	"go.uber.org/zap"
@@ -24,6 +20,8 @@
 	"github.com/bloxapp/ssv/eth1"
 	"github.com/bloxapp/ssv/eth1/abiparser"
 	"github.com/bloxapp/ssv/ibft/storage"
+	"github.com/bloxapp/ssv/logging"
+	"github.com/bloxapp/ssv/logging/fields"
 	"github.com/bloxapp/ssv/network"
 	forksfactory "github.com/bloxapp/ssv/network/forks/factory"
 	nodestorage "github.com/bloxapp/ssv/operator/storage"
@@ -70,12 +68,8 @@
 	MinPeers                   int           `yaml:"MinimumPeers" env:"MINIMUM_PEERS" env-default:"2" env-description:"The required minimum peers for sync"`
 	BeaconNetwork              beaconprotocol.Network
 	Network                    network.P2PNetwork
-<<<<<<< HEAD
-	Beacon                     beaconprotocol.Beacon
+	Beacon                     beaconprotocol.BeaconNode
 	Eth1Client                 eth1.Client
-=======
-	Beacon                     beaconprotocol.BeaconNode
->>>>>>> 33969aaa
 	ShareEncryptionKeyProvider ShareEncryptionKeyProvider
 	FullNode                   bool `yaml:"FullNode" env:"FULLNODE" env-default:"false" env-description:"Save decided history rather than just highest messages"`
 	Exporter                   bool `yaml:"Exporter" env:"EXPORTER" env-default:"false" env-description:""`
@@ -183,17 +177,11 @@
 	}
 
 	validatorOptions := &validator.Options{ //TODO add vars
-<<<<<<< HEAD
-		Network:    options.Network,
-		Beacon:     options.Beacon,
-		Eth1Client: options.Eth1Client,
-		Storage:    storageMap,
-=======
 		Network:       options.Network,
 		Beacon:        options.Beacon,
+		Eth1Client: options.Eth1Client,
 		BeaconNetwork: options.BeaconNetwork.BeaconNetwork,
 		Storage:       storageMap,
->>>>>>> 33969aaa
 		//Share:   nil,  // set per validator
 		Signer: options.KeyManager,
 		//Mode: validator.ModeRW // set per validator
@@ -775,44 +763,24 @@
 		case spectypes.BNRoleAttester:
 			valCheck := specssv.AttesterValueCheckF(options.Signer, options.BeaconNetwork, options.SSVShare.Share.ValidatorPubKey, options.SSVShare.BeaconMetadata.Index, options.SSVShare.SharePubKey)
 			qbftCtrl := buildController(spectypes.BNRoleAttester, valCheck)
-<<<<<<< HEAD
-			runners[role] = runner.NewAttesterRunnner(spectypes.PraterNetwork, &options.SSVShare.Share, qbftCtrl, options.Beacon, options.Eth1Client, options.Network, options.Signer, valCheck, 0)
-=======
-			runners[role] = runner.NewAttesterRunnner(options.BeaconNetwork, &options.SSVShare.Share, qbftCtrl, options.Beacon, options.Network, options.Signer, valCheck, 0)
->>>>>>> 33969aaa
+			runners[role] = runner.NewAttesterRunnner(options.BeaconNetwork, &options.SSVShare.Share, qbftCtrl, options.Beacon, options.Eth1Client, options.Network, options.Signer, valCheck, 0)
 		case spectypes.BNRoleProposer:
 			proposedValueCheck := specssv.ProposerValueCheckF(options.Signer, options.BeaconNetwork, options.SSVShare.Share.ValidatorPubKey, options.SSVShare.BeaconMetadata.Index, options.SSVShare.SharePubKey, options.BuilderProposals)
 			qbftCtrl := buildController(spectypes.BNRoleProposer, proposedValueCheck)
-<<<<<<< HEAD
-			runners[role] = runner.NewProposerRunner(spectypes.PraterNetwork, &options.SSVShare.Share, qbftCtrl, options.Beacon, options.Eth1Client, options.Network, options.Signer, proposedValueCheck, 0)
-=======
-			runners[role] = runner.NewProposerRunner(options.BeaconNetwork, &options.SSVShare.Share, qbftCtrl, options.Beacon, options.Network, options.Signer, proposedValueCheck, 0)
->>>>>>> 33969aaa
+			runners[role] = runner.NewProposerRunner(options.BeaconNetwork, &options.SSVShare.Share, qbftCtrl, options.Beacon, options.Eth1Client, options.Network, options.Signer, proposedValueCheck, 0)
 			runners[role].(*runner.ProposerRunner).ProducesBlindedBlocks = options.BuilderProposals // apply blinded block flag
 		case spectypes.BNRoleAggregator:
 			aggregatorValueCheckF := specssv.AggregatorValueCheckF(options.Signer, options.BeaconNetwork, options.SSVShare.Share.ValidatorPubKey, options.SSVShare.BeaconMetadata.Index)
 			qbftCtrl := buildController(spectypes.BNRoleAggregator, aggregatorValueCheckF)
-<<<<<<< HEAD
-			runners[role] = runner.NewAggregatorRunner(spectypes.PraterNetwork, &options.SSVShare.Share, qbftCtrl, options.Beacon, options.Eth1Client, options.Network, options.Signer, aggregatorValueCheckF, 0)
-=======
-			runners[role] = runner.NewAggregatorRunner(options.BeaconNetwork, &options.SSVShare.Share, qbftCtrl, options.Beacon, options.Network, options.Signer, aggregatorValueCheckF, 0)
->>>>>>> 33969aaa
+			runners[role] = runner.NewAggregatorRunner(options.BeaconNetwork, &options.SSVShare.Share, qbftCtrl, options.Beacon, options.Eth1Client, options.Network, options.Signer, aggregatorValueCheckF, 0)
 		case spectypes.BNRoleSyncCommittee:
 			syncCommitteeValueCheckF := specssv.SyncCommitteeValueCheckF(options.Signer, options.BeaconNetwork, options.SSVShare.ValidatorPubKey, options.SSVShare.BeaconMetadata.Index)
 			qbftCtrl := buildController(spectypes.BNRoleSyncCommittee, syncCommitteeValueCheckF)
-<<<<<<< HEAD
-			runners[role] = runner.NewSyncCommitteeRunner(spectypes.PraterNetwork, &options.SSVShare.Share, qbftCtrl, options.Beacon, options.Eth1Client, options.Network, options.Signer, syncCommitteeValueCheckF, 0)
-=======
-			runners[role] = runner.NewSyncCommitteeRunner(options.BeaconNetwork, &options.SSVShare.Share, qbftCtrl, options.Beacon, options.Network, options.Signer, syncCommitteeValueCheckF, 0)
->>>>>>> 33969aaa
+			runners[role] = runner.NewSyncCommitteeRunner(options.BeaconNetwork, &options.SSVShare.Share, qbftCtrl, options.Beacon, options.Eth1Client, options.Network, options.Signer, syncCommitteeValueCheckF, 0)
 		case spectypes.BNRoleSyncCommitteeContribution:
 			syncCommitteeContributionValueCheckF := specssv.SyncCommitteeContributionValueCheckF(options.Signer, options.BeaconNetwork, options.SSVShare.Share.ValidatorPubKey, options.SSVShare.BeaconMetadata.Index)
 			qbftCtrl := buildController(spectypes.BNRoleSyncCommitteeContribution, syncCommitteeContributionValueCheckF)
-<<<<<<< HEAD
-			runners[role] = runner.NewSyncCommitteeAggregatorRunner(spectypes.PraterNetwork, &options.SSVShare.Share, qbftCtrl, options.Beacon, options.Eth1Client, options.Network, options.Signer, syncCommitteeContributionValueCheckF, 0)
-=======
-			runners[role] = runner.NewSyncCommitteeAggregatorRunner(options.BeaconNetwork, &options.SSVShare.Share, qbftCtrl, options.Beacon, options.Network, options.Signer, syncCommitteeContributionValueCheckF, 0)
->>>>>>> 33969aaa
+			runners[role] = runner.NewSyncCommitteeAggregatorRunner(options.BeaconNetwork, &options.SSVShare.Share, qbftCtrl, options.Beacon, options.Eth1Client, options.Network, options.Signer, syncCommitteeContributionValueCheckF, 0)
 		case spectypes.BNRoleValidatorRegistration:
 			qbftCtrl := buildController(spectypes.BNRoleValidatorRegistration, nil)
 			runners[role] = runner.NewValidatorRegistrationRunner(spectypes.PraterNetwork, &options.SSVShare.Share, qbftCtrl, options.Beacon, options.Eth1Client, options.Network, options.Signer)
