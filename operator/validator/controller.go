package validator

import (
	"context"
	"crypto/rsa"
	"encoding/hex"
	"sync"
	"time"

	"github.com/attestantio/go-eth2-client/spec/bellatrix"
	"github.com/attestantio/go-eth2-client/spec/phase0"
	specqbft "github.com/bloxapp/ssv-spec/qbft"
	specssv "github.com/bloxapp/ssv-spec/ssv"
	spectypes "github.com/bloxapp/ssv-spec/types"
	"github.com/ethereum/go-ethereum/common"
	"github.com/jellydator/ttlcache/v3"
	"github.com/pkg/errors"
	"go.uber.org/zap"

	"github.com/bloxapp/ssv/ibft/storage"
	"github.com/bloxapp/ssv/logging"
	"github.com/bloxapp/ssv/logging/fields"
	"github.com/bloxapp/ssv/network"
	forksfactory "github.com/bloxapp/ssv/network/forks/factory"
	nodestorage "github.com/bloxapp/ssv/operator/storage"
	forksprotocol "github.com/bloxapp/ssv/protocol/forks"
	beaconprotocol "github.com/bloxapp/ssv/protocol/v2/blockchain/beacon"
	"github.com/bloxapp/ssv/protocol/v2/message"
	p2pprotocol "github.com/bloxapp/ssv/protocol/v2/p2p"
	"github.com/bloxapp/ssv/protocol/v2/qbft"
	qbftcontroller "github.com/bloxapp/ssv/protocol/v2/qbft/controller"
	"github.com/bloxapp/ssv/protocol/v2/qbft/roundtimer"
	utilsprotocol "github.com/bloxapp/ssv/protocol/v2/queue"
	"github.com/bloxapp/ssv/protocol/v2/queue/worker"
	"github.com/bloxapp/ssv/protocol/v2/ssv/runner"
	"github.com/bloxapp/ssv/protocol/v2/ssv/validator"
	"github.com/bloxapp/ssv/protocol/v2/sync/handlers"
	ssvtypes "github.com/bloxapp/ssv/protocol/v2/types"
	registrystorage "github.com/bloxapp/ssv/registry/storage"
	"github.com/bloxapp/ssv/storage/basedb"
	"github.com/bloxapp/ssv/utils/tasks"
)

//go:generate mockgen -package=mocks -destination=./mocks/controller.go -source=./controller.go

const (
	metadataBatchSize        = 100
	networkRouterConcurrency = 2048
)

// ShareEncryptionKeyProvider is a function that returns the operator private key
type ShareEncryptionKeyProvider = func() (*rsa.PrivateKey, bool, error)

type GetRecipientDataFunc func(txn basedb.Txn, owner common.Address) (*registrystorage.RecipientData, bool, error)

// ShareEventHandlerFunc is a function that handles event in an extended mode
type ShareEventHandlerFunc func(share *ssvtypes.SSVShare)

// ControllerOptions for creating a validator controller
type ControllerOptions struct {
	Context                    context.Context
	DB                         basedb.IDb
	SignatureCollectionTimeout time.Duration `yaml:"SignatureCollectionTimeout" env:"SIGNATURE_COLLECTION_TIMEOUT" env-default:"5s" env-description:"Timeout for signature collection after consensus"`
	MetadataUpdateInterval     time.Duration `yaml:"MetadataUpdateInterval" env:"METADATA_UPDATE_INTERVAL" env-default:"12m" env-description:"Interval for updating metadata"`
	HistorySyncBatchSize       int           `yaml:"HistorySyncBatchSize" env:"HISTORY_SYNC_BATCH_SIZE" env-default:"25" env-description:"Maximum number of messages to sync in a single batch"`
	MinPeers                   int           `yaml:"MinimumPeers" env:"MINIMUM_PEERS" env-default:"2" env-description:"The required minimum peers for sync"`
	BeaconNetwork              beaconprotocol.Network
	Network                    network.P2PNetwork
	Beacon                     beaconprotocol.BeaconNode
	ShareEncryptionKeyProvider ShareEncryptionKeyProvider
	FullNode                   bool `yaml:"FullNode" env:"FULLNODE" env-default:"false" env-description:"Save decided history rather than just highest messages"`
	Exporter                   bool `yaml:"Exporter" env:"EXPORTER" env-default:"false" env-description:""`
	BuilderProposals           bool `yaml:"BuilderProposals" env:"BUILDER_PROPOSALS" env-default:"false" env-description:"Use external builders to produce blocks"`
	KeyManager                 spectypes.KeyManager
	OperatorData               *registrystorage.OperatorData
	RegistryStorage            nodestorage.Storage
	ForkVersion                forksprotocol.ForkVersion
	NewDecidedHandler          qbftcontroller.NewDecidedHandler
	DutyRoles                  []spectypes.BeaconRole
	StorageMap                 *storage.QBFTStores
	Metrics                    validatorMetrics

	// worker flags
	WorkersCount    int `yaml:"MsgWorkersCount" env:"MSG_WORKERS_COUNT" env-default:"256" env-description:"Number of goroutines to use for message workers"`
	QueueBufferSize int `yaml:"MsgWorkerBufferSize" env:"MSG_WORKER_BUFFER_SIZE" env-default:"1024" env-description:"Buffer size for message workers"`
	GasLimit        uint64
}

// Controller represent the validators controller,
// it takes care of bootstrapping, updating and managing existing validators and their shares
type Controller interface {
	StartValidators(logger *zap.Logger)
	ActiveValidatorIndices(logger *zap.Logger) []phase0.ValidatorIndex
	GetValidator(pubKey string) (*validator.Validator, bool)
	UpdateValidatorMetaDataLoop(logger *zap.Logger)
	StartNetworkHandlers(logger *zap.Logger)
	GetOperatorShares() []*ssvtypes.SSVShare
	// GetValidatorStats returns stats of validators, including the following:
	//  - the amount of validators in the network
	//  - the amount of active validators (i.e. not slashed or existed)
	//  - the amount of validators assigned to this operator
	GetValidatorStats() (uint64, uint64, uint64, error)
	GetOperatorData() *registrystorage.OperatorData

	StartValidator(share *ssvtypes.SSVShare) error
	StopValidator(publicKey []byte) error
	LiquidateCluster(owner common.Address, operatorIDs []uint64, toLiquidate []*ssvtypes.SSVShare) error
	ReactivateCluster(owner common.Address, operatorIDs []uint64, toReactivate []*ssvtypes.SSVShare) error
	UpdateFeeRecipient(owner, recipient common.Address) error
}

// EventHandler represents the interface for compatible storage event handlers
type EventHandler interface {
	GetEventData(txHash common.Hash) (*registrystorage.EventData, bool, error)
	SaveEventData(txHash common.Hash) error
	GetNextNonce(txn basedb.Txn, owner common.Address) (registrystorage.Nonce, error)
	BumpNonce(txn basedb.Txn, owner common.Address) error
}

type nonCommitteeValidator struct {
	*validator.NonCommitteeValidator
	sync.Mutex
}

// controller implements Controller
type controller struct {
	context context.Context

	logger  *zap.Logger
	metrics validatorMetrics

	eventHandler      EventHandler
	sharesStorage     registrystorage.Shares
	operatorsStorage  registrystorage.Operators
	recipientsStorage registrystorage.Recipients
	ibftStorageMap    *storage.QBFTStores

	beacon     beaconprotocol.BeaconNode
	keyManager spectypes.KeyManager

	shareEncryptionKeyProvider ShareEncryptionKeyProvider
	operatorData               *registrystorage.OperatorData

	validatorsMap    *validatorsMap
	validatorOptions *validator.Options

	metadataUpdateQueue    utilsprotocol.Queue
	metadataUpdateInterval time.Duration

	operatorsIDs         *sync.Map
	network              network.P2PNetwork
	forkVersion          forksprotocol.ForkVersion
	messageRouter        *messageRouter
	messageWorker        *worker.Worker
	historySyncBatchSize int

	// nonCommittees is a cache of initialized nonCommitteeValidator instances
	nonCommitteeValidators *ttlcache.Cache[spectypes.MessageID, *nonCommitteeValidator]
	nonCommitteeMutex      sync.Mutex
}

// NewController creates a new validator controller instance
func NewController(logger *zap.Logger, options ControllerOptions) Controller {
	logger.Debug("CreatingController", zap.Bool("full_node", options.FullNode), fields.BuilderProposals(options.BuilderProposals))

	// lookup in a map that holds all relevant operators
	operatorsIDs := &sync.Map{}

	msgID := forksfactory.NewFork(options.ForkVersion).MsgID()

	workerCfg := &worker.Config{
		Ctx:          options.Context,
		WorkersCount: options.WorkersCount,
		Buffer:       options.QueueBufferSize,
	}

	validatorOptions := &validator.Options{ //TODO add vars
		Network:       options.Network,
		Beacon:        options.Beacon,
		BeaconNetwork: options.BeaconNetwork.BeaconNetwork,
		Storage:       options.StorageMap,
		//Share:   nil,  // set per validator
		Signer: options.KeyManager,
		//Mode: validator.ModeRW // set per validator
		DutyRunners:       nil, // set per validator
		NewDecidedHandler: options.NewDecidedHandler,
		FullNode:          options.FullNode,
		Exporter:          options.Exporter,
		BuilderProposals:  options.BuilderProposals,
		GasLimit:          options.GasLimit,
	}

	// If full node, increase queue size to make enough room
	// for history sync batches to be pushed whole.
	if options.FullNode {
		size := options.HistorySyncBatchSize * 2
		if size > validator.DefaultQueueSize {
			validatorOptions.QueueSize = size
		}
	}

	if options.Metrics == nil {
		options.Metrics = nopMetrics{}
	}

	ctrl := controller{
		logger:                     logger,
		metrics:                    options.Metrics,
		sharesStorage:              options.RegistryStorage.Shares(),
		operatorsStorage:           options.RegistryStorage,
		recipientsStorage:          options.RegistryStorage,
		eventHandler:               options.RegistryStorage,
		ibftStorageMap:             options.StorageMap,
		context:                    options.Context,
		beacon:                     options.Beacon,
		shareEncryptionKeyProvider: options.ShareEncryptionKeyProvider,
		operatorData:               options.OperatorData,
		keyManager:                 options.KeyManager,
		network:                    options.Network,
		forkVersion:                options.ForkVersion,

		validatorsMap:    newValidatorsMap(options.Context, validatorOptions),
		validatorOptions: validatorOptions,

		metadataUpdateQueue:    tasks.NewExecutionQueue(10 * time.Millisecond),
		metadataUpdateInterval: options.MetadataUpdateInterval,

		operatorsIDs: operatorsIDs,

		messageRouter:        newMessageRouter(msgID),
		messageWorker:        worker.NewWorker(logger, workerCfg),
		historySyncBatchSize: options.HistorySyncBatchSize,

		nonCommitteeValidators: ttlcache.New(
			ttlcache.WithTTL[spectypes.MessageID, *nonCommitteeValidator](time.Minute * 13),
		),
	}

	// Start automatic expired item deletion in nonCommitteeValidators.
	go ctrl.nonCommitteeValidators.Start()

	return &ctrl
}

// setupNetworkHandlers registers all the required handlers for sync protocols
func (c *controller) setupNetworkHandlers(logger *zap.Logger) error {
	syncHandlers := []*p2pprotocol.SyncHandler{
		p2pprotocol.WithHandler(
			p2pprotocol.LastDecidedProtocol,
			handlers.LastDecidedHandler(logger, c.ibftStorageMap, c.network),
		),
	}
	if c.validatorOptions.FullNode {
		syncHandlers = append(
			syncHandlers,
			p2pprotocol.WithHandler(
				p2pprotocol.DecidedHistoryProtocol,
				// TODO: extract maxBatch to config
				handlers.HistoryHandler(logger, c.ibftStorageMap, c.network, c.historySyncBatchSize),
			),
		)
	}
	logger.Debug("setting up network handlers",
		zap.Int("count", len(syncHandlers)),
		zap.Bool("full_node", c.validatorOptions.FullNode),
		zap.Bool("exporter", c.validatorOptions.Exporter),
		zap.Int("queue_size", c.validatorOptions.QueueSize))
	c.network.RegisterHandlers(logger, syncHandlers...)
	return nil
}

func (c *controller) GetOperatorShares() []*ssvtypes.SSVShare {
	return c.sharesStorage.List(nil, registrystorage.ByOperatorID(c.operatorData.ID), registrystorage.ByActiveValidator())
}

func (c *controller) GetOperatorData() *registrystorage.OperatorData {
	return c.operatorData
}

func (c *controller) GetValidatorStats() (uint64, uint64, uint64, error) {
	allShares := c.sharesStorage.List(nil)
	operatorShares := uint64(0)
	active := uint64(0)
	for _, s := range allShares {
		if ok := s.BelongsToOperator(c.operatorData.ID); ok {
			operatorShares++
		}
		if s.HasBeaconMetadata() && s.BeaconMetadata.IsAttesting() {
			active++
		}
	}
	return uint64(len(allShares)), active, operatorShares, nil
}

func (c *controller) handleRouterMessages(logger *zap.Logger) {
	ctx, cancel := context.WithCancel(c.context)
	defer cancel()
	ch := c.messageRouter.GetMessageChan()

	for {
		select {
		case <-ctx.Done():
			logger.Debug("router message handler stopped")
			return
		case msg := <-ch:
			// TODO temp solution to prevent getting event msgs from network. need to to add validation in p2p
			if msg.MsgType == message.SSVEventMsgType {
				continue
			}

			pk := msg.GetID().GetPubKey()
			hexPK := hex.EncodeToString(pk)
			if v, ok := c.validatorsMap.GetValidator(hexPK); ok {
				v.HandleMessage(logger, &msg)
			} else {
				if msg.MsgType != spectypes.SSVConsensusMsgType {
					continue // not supporting other types
				}
				if !c.messageWorker.TryEnqueue(&msg) { // start to save non committee decided messages only post fork
					logger.Warn("Failed to enqueue post consensus message: buffer is full")
				}
			}
		}
	}
}

var nonCommitteeValidatorTTLs = map[spectypes.BeaconRole]phase0.Slot{
	spectypes.BNRoleAttester:                  64,
	spectypes.BNRoleProposer:                  4,
	spectypes.BNRoleAggregator:                4,
	spectypes.BNRoleSyncCommittee:             4,
	spectypes.BNRoleSyncCommitteeContribution: 4,
}

func (c *controller) handleWorkerMessages(logger *zap.Logger, msg *spectypes.SSVMessage) error {
	// Get or create a nonCommitteeValidator for this MessageID, and lock it to prevent
	// other handlers from processing
	var ncv *nonCommitteeValidator
	err := func() error {
		c.nonCommitteeMutex.Lock()
		defer c.nonCommitteeMutex.Unlock()

		item := c.nonCommitteeValidators.Get(msg.GetID())
		if item != nil {
			ncv = item.Value()
		} else {
			// Create a new nonCommitteeValidator and cache it.
			share := c.sharesStorage.Get(nil, msg.GetID().GetPubKey())
			if share == nil {
				return errors.Errorf("could not find validator [%s]", hex.EncodeToString(msg.GetID().GetPubKey()))
			}

			opts := *c.validatorOptions
			opts.SSVShare = share
			ncv = &nonCommitteeValidator{
				NonCommitteeValidator: validator.NewNonCommitteeValidator(logger, msg.GetID(), opts),
			}

			ttlSlots := nonCommitteeValidatorTTLs[msg.MsgID.GetRoleType()]
			c.nonCommitteeValidators.Set(
				msg.GetID(),
				ncv,
				time.Duration(ttlSlots)*c.beacon.GetBeaconNetwork().SlotDurationSec(),
			)
		}

		ncv.Lock()
		return nil
	}()
	if err != nil {
		return err
	}

	// Process the message.
	defer ncv.Unlock()
	ncv.ProcessMessage(logger, msg)

	return nil
}

// StartValidators loads all persisted shares and setup the corresponding validators
func (c *controller) StartValidators(logger *zap.Logger) {
	logger = logger.Named(logging.NameController)

	if c.validatorOptions.Exporter {
		c.setupNonCommitteeValidators(logger)
		return
	}

	shares := c.sharesStorage.List(nil, registrystorage.ByOperatorID(c.operatorData.ID), registrystorage.ByNotLiquidated())
	if len(shares) == 0 {
		logger.Info("could not find validators")
		return
	}
	c.setupValidators(logger, shares)
}

// setupValidators setup and starts validators from the given shares.
// shares w/o validator's metadata won't start, but the metadata will be fetched and the validator will start afterwards
func (c *controller) setupValidators(logger *zap.Logger, shares []*ssvtypes.SSVShare) {
	logger.Info("starting validators setup...", zap.Int("shares count", len(shares)))
	var started int
	var errs []error
	var fetchMetadata [][]byte
	for _, validatorShare := range shares {
		isStarted, err := c.onShareStart(logger, validatorShare)
		if err != nil {
			logger.Warn("could not start validator", fields.PubKey(validatorShare.ValidatorPubKey), zap.Error(err))
			errs = append(errs, err)
		}
		if !isStarted && err == nil {
			// Fetch metadata, if needed.
			fetchMetadata = append(fetchMetadata, validatorShare.ValidatorPubKey)
		}
		if isStarted {
			started++
		}
	}
	logger.Info("setup validators done", zap.Int("map size", c.validatorsMap.Size()),
		zap.Int("failures", len(errs)), zap.Int("missing metadata", len(fetchMetadata)),
		zap.Int("shares count", len(shares)), zap.Int("started", started))

	// Try to fetch metadata once for validators that don't have it.
	if len(fetchMetadata) > 0 {
		go func() {
			logger.Debug("updating validators metadata", zap.Int("count", len(fetchMetadata)))
			if err := beaconprotocol.UpdateValidatorsMetadata(logger, fetchMetadata, c, c.beacon, c.onMetadataUpdated); err != nil {
				logger.Warn("could not update all validators", zap.Error(err))
			}
		}()
	}
}

// setupNonCommitteeValidators trigger SyncHighestDecided for each validator
// to start consensus flow which would save the highest decided instance
// and sync any gaps (in protocol/v2/qbft/controller/decided.go).
func (c *controller) setupNonCommitteeValidators(logger *zap.Logger) {
	// Subscribe to all subnets.
	err := c.network.SubscribeAll(logger)
	if err != nil {
		logger.Error("failed to subscribe to all subnets", zap.Error(err))
		return
	}

	nonCommitteeShares := c.sharesStorage.List(nil, registrystorage.ByNotLiquidated())
	if len(nonCommitteeShares) == 0 {
		logger.Info("could not find non-committee validators")
		return
	}

	pubKeys := make([][]byte, 0, len(nonCommitteeShares))
	for _, validatorShare := range nonCommitteeShares {
		pubKeys = append(pubKeys, validatorShare.ValidatorPubKey)

		opts := *c.validatorOptions
		opts.SSVShare = validatorShare
		allRoles := []spectypes.BeaconRole{
			spectypes.BNRoleAttester,
			spectypes.BNRoleAggregator,
			spectypes.BNRoleProposer,
			spectypes.BNRoleSyncCommittee,
			spectypes.BNRoleSyncCommitteeContribution,
		}
		for _, role := range allRoles {
			messageID := spectypes.NewMsgID(ssvtypes.GetDefaultDomain(), validatorShare.ValidatorPubKey, role)
			err := c.network.SyncHighestDecided(messageID)
			if err != nil {
				logger.Error("failed to sync highest decided", zap.Error(err))
			}
		}
	}

	if len(pubKeys) > 0 {
		logger.Debug("updating metadata for non-committee validators", zap.Int("count", len(pubKeys)))
		if err := beaconprotocol.UpdateValidatorsMetadata(logger, pubKeys, c, c.beacon, c.onMetadataUpdated); err != nil {
			logger.Warn("could not update all validators", zap.Error(err))
		}
	}
}

// StartNetworkHandlers init msg worker that handles network messages
func (c *controller) StartNetworkHandlers(logger *zap.Logger) {
	logger = logger.Named(logging.NameController)

	// first, set stream handlers
	if err := c.setupNetworkHandlers(logger); err != nil {
		logger.Panic("could not register stream handlers", zap.Error(err))
	}
	c.network.UseMessageRouter(c.messageRouter)
	for i := 0; i < networkRouterConcurrency; i++ {
		go c.handleRouterMessages(logger)
	}
	c.messageWorker.UseHandler(c.handleWorkerMessages)
}

// UpdateValidatorMetadata updates a given validator with metadata (implements ValidatorMetadataStorage)
func (c *controller) UpdateValidatorMetadata(pk string, metadata *beaconprotocol.ValidatorMetadata) error {
	if metadata == nil {
		return errors.New("could not update empty metadata")
	}

	// Save metadata to share storage.
	err := c.sharesStorage.(beaconprotocol.ValidatorMetadataStorage).UpdateValidatorMetadata(pk, metadata)
	if err != nil {
		return errors.Wrap(err, "could not update validator metadata")
	}

	// If this validator is not ours, don't start it.
	pkBytes, err := hex.DecodeString(pk)
	if err != nil {
		return errors.Wrap(err, "could not decode public key")
	}
	share := c.sharesStorage.Get(pkBytes)
	if share == nil {
		return errors.New("share was not found")
	}
	if !share.BelongsToOperator(c.operatorData.ID) {
		return nil
	}

	// Start validator (if not already started).
	if v, found := c.validatorsMap.GetValidator(pk); found {
		v.Share.BeaconMetadata = metadata
		_, err := c.startValidator(c.logger, v)
		if err != nil {
			c.logger.Warn("could not start validator", zap.Error(err))
		}
	} else {
		c.logger.Info("starting new validator", zap.String("pubKey", pk))

<<<<<<< HEAD
		pkBytes, err := hex.DecodeString(pk)
		if err != nil {
			return errors.Wrap(err, "could not decode public key")
		}
		share := c.sharesStorage.Get(nil, pkBytes)
		if share == nil {
			return errors.New("share was not found")
		}
		started, err := c.onShareStart(c.logger, share)
=======
		started, err := c.onShareStart(logger, share)
>>>>>>> 137f6e61
		if err != nil {
			return errors.Wrap(err, "could not start validator")
		}
		if started {
			c.logger.Debug("started share after metadata update", zap.Bool("started", started))
		}
	}
	return nil
}

// GetValidator returns a validator instance from validatorsMap
func (c *controller) GetValidator(pubKey string) (*validator.Validator, bool) {
	return c.validatorsMap.GetValidator(pubKey)
}

// ActiveValidatorIndices returns a list of all the active validators indices
// and fetch indices for missing once (could be first time attesting or non active once)
func (c *controller) ActiveValidatorIndices(logger *zap.Logger) []phase0.ValidatorIndex {
	logger = logger.Named(logging.NameController)

	indices := make([]phase0.ValidatorIndex, 0, len(c.validatorsMap.validatorsMap))
	err := c.validatorsMap.ForEach(func(v *validator.Validator) error {
		// Beacon node throws error when trying to fetch duties for non-existing validators.
		if v.Share.BeaconMetadata.IsAttesting() {
			indices = append(indices, v.Share.BeaconMetadata.Index)
		}
		return nil
	})
	if err != nil {
		logger.Warn("failed to get all validators public keys", zap.Error(err))
	}

	return indices
}

// onMetadataUpdated is called when validator's metadata was updated
func (c *controller) onMetadataUpdated(logger *zap.Logger, pk string, meta *beaconprotocol.ValidatorMetadata) {
	if meta == nil {
		return
	}
	logger = logger.With(zap.String("pk", pk))

	if v, exist := c.GetValidator(pk); exist {
		// update share object owned by the validator
		// TODO: check if this updates running validators
		if !v.Share.BeaconMetadata.Equals(meta) {
			v.Share.BeaconMetadata.Status = meta.Status
			v.Share.BeaconMetadata.Balance = meta.Balance
			logger.Debug("metadata was updated")
		}
		_, err := c.startValidator(logger, v)
		if err != nil {
			logger.Warn("could not start validator after metadata update",
				zap.String("pk", pk), zap.Error(err), zap.Any("metadata", meta))
		}
		return
	}
}

// onShareRemove is called when a validator was removed
// TODO: think how we can make this function atomic (i.e. failing wouldn't stop the removal of the share)
func (c *controller) onShareRemove(pk string, removeSecret bool) error {
	// remove from validatorsMap
	v := c.validatorsMap.RemoveValidator(pk)

	// stop instance
	if v != nil {
		v.Stop()
	}
	// remove the share secret from key-manager
	if removeSecret {
		if err := c.keyManager.RemoveShare(pk); err != nil {
			return errors.Wrap(err, "could not remove share secret from key manager")
		}
	}

	return nil
}

func (c *controller) onShareStart(logger *zap.Logger, share *ssvtypes.SSVShare) (bool, error) {
	if !share.HasBeaconMetadata() { // fetching index and status in case not exist
		logger.Warn("skipping validator until it becomes active", fields.PubKey(share.ValidatorPubKey))
		return false, nil
	}

	if err := setShareFeeRecipient(logger, share, c.recipientsStorage.GetRecipientData); err != nil {
		return false, errors.Wrap(err, "could not set share fee recipient")
	}

	// Start a committee validator.
	v, err := c.validatorsMap.GetOrCreateValidator(logger.Named("validatorsMap"), share)
	if err != nil {
		return false, errors.Wrap(err, "could not get or create validator")
	}
	return c.startValidator(logger, v)
}

func setShareFeeRecipient(logger *zap.Logger, share *ssvtypes.SSVShare, getRecipientData GetRecipientDataFunc) error {
	var feeRecipient bellatrix.ExecutionAddress
	data, found, err := getRecipientData(nil, share.OwnerAddress)
	if err != nil {
		return errors.Wrap(err, "could not get recipient data")
	}
	if !found {
		logger.Debug("setting fee recipient to owner address",
			fields.Validator(share.ValidatorPubKey), fields.FeeRecipient(share.OwnerAddress.Bytes()))
		copy(feeRecipient[:], share.OwnerAddress.Bytes())
	} else {
		logger.Debug("setting fee recipient to storage data",
			fields.Validator(share.ValidatorPubKey), fields.FeeRecipient(data.FeeRecipient[:]))
		feeRecipient = data.FeeRecipient
	}
	share.SetFeeRecipient(feeRecipient)

	return nil
}

// startValidator will start the given validator if applicable
func (c *controller) startValidator(logger *zap.Logger, v *validator.Validator) (bool, error) {
	c.reportValidatorStatus(v.Share.ValidatorPubKey, v.Share.BeaconMetadata, logger)
	if v.Share.BeaconMetadata.Index == 0 {
		return false, errors.New("could not start validator: index not found")
	}
	if err := v.Start(logger); err != nil {
		c.metrics.ValidatorError(v.Share.ValidatorPubKey)
		return false, errors.Wrap(err, "could not start validator")
	}
	return true, nil
}

// UpdateValidatorMetaDataLoop updates metadata of validators in an interval
func (c *controller) UpdateValidatorMetaDataLoop(logger *zap.Logger) {
	logger = logger.Named(logging.NameController)

	go c.metadataUpdateQueue.Start()

	for {
		time.Sleep(c.metadataUpdateInterval)

<<<<<<< HEAD
		shares := c.sharesStorage.List(nil, registrystorage.ByOperatorID(c.operatorData.ID), registrystorage.ByNotLiquidated())
=======
		filters := []registrystorage.SharesFilter{registrystorage.ByNotLiquidated()}
		if !c.validatorOptions.Exporter {
			// If we're not an exporter node, fetch only for validators of our operator.
			filters = append(filters, registrystorage.ByOperatorID(c.operatorData.ID))
		}
		shares := c.sharesStorage.List(filters...)
>>>>>>> 137f6e61
		var pks [][]byte
		for _, share := range shares {
			pks = append(pks, share.ValidatorPubKey)
		}
		logger.Debug("updating metadata in loop", zap.Int("shares count", len(shares)))
		beaconprotocol.UpdateValidatorsMetadataBatch(logger, pks, c.metadataUpdateQueue, c,
			c.beacon, c.onMetadataUpdated, metadataBatchSize)
	}
}

// SetupRunners initializes duty runners for the given validator
func SetupRunners(ctx context.Context, logger *zap.Logger, options validator.Options) runner.DutyRunners {
	if options.SSVShare == nil || options.SSVShare.BeaconMetadata == nil {
		logger.Error("missing validator metadata", zap.String("validator", hex.EncodeToString(options.SSVShare.ValidatorPubKey)))
		return runner.DutyRunners{} // TODO need to find better way to fix it
	}

	runnersType := []spectypes.BeaconRole{
		spectypes.BNRoleAttester,
		spectypes.BNRoleProposer,
		spectypes.BNRoleAggregator,
		spectypes.BNRoleSyncCommittee,
		spectypes.BNRoleSyncCommitteeContribution,
		spectypes.BNRoleValidatorRegistration,
	}

	domainType := ssvtypes.GetDefaultDomain()
	buildController := func(role spectypes.BeaconRole, valueCheckF specqbft.ProposedValueCheckF) *qbftcontroller.Controller {
		config := &qbft.Config{
			Signer:      options.Signer,
			SigningPK:   options.SSVShare.ValidatorPubKey, // TODO right val?
			Domain:      domainType,
			ValueCheckF: nil, // sets per role type
			ProposerF: func(state *specqbft.State, round specqbft.Round) spectypes.OperatorID {
				leader := specqbft.RoundRobinProposer(state, round)
				//logger.Debug("leader", zap.Int("operator_id", int(leader)))
				return leader
			},
			Storage: options.Storage.Get(role),
			Network: options.Network,
			Timer:   roundtimer.New(ctx, nil),
		}
		config.ValueCheckF = valueCheckF

		identifier := spectypes.NewMsgID(ssvtypes.GetDefaultDomain(), options.SSVShare.Share.ValidatorPubKey, role)
		qbftCtrl := qbftcontroller.NewController(identifier[:], &options.SSVShare.Share, domainType, config, options.FullNode)
		qbftCtrl.NewDecidedHandler = options.NewDecidedHandler
		return qbftCtrl
	}

	runners := runner.DutyRunners{}
	for _, role := range runnersType {
		switch role {
		case spectypes.BNRoleAttester:
			valCheck := specssv.AttesterValueCheckF(options.Signer, options.BeaconNetwork, options.SSVShare.Share.ValidatorPubKey, options.SSVShare.BeaconMetadata.Index, options.SSVShare.SharePubKey)
			qbftCtrl := buildController(spectypes.BNRoleAttester, valCheck)
			runners[role] = runner.NewAttesterRunnner(options.BeaconNetwork, &options.SSVShare.Share, qbftCtrl, options.Beacon, options.Network, options.Signer, valCheck, 0)
		case spectypes.BNRoleProposer:
			proposedValueCheck := specssv.ProposerValueCheckF(options.Signer, options.BeaconNetwork, options.SSVShare.Share.ValidatorPubKey, options.SSVShare.BeaconMetadata.Index, options.SSVShare.SharePubKey, options.BuilderProposals)
			qbftCtrl := buildController(spectypes.BNRoleProposer, proposedValueCheck)
			runners[role] = runner.NewProposerRunner(options.BeaconNetwork, &options.SSVShare.Share, qbftCtrl, options.Beacon, options.Network, options.Signer, proposedValueCheck, 0)
			runners[role].(*runner.ProposerRunner).ProducesBlindedBlocks = options.BuilderProposals // apply blinded block flag
		case spectypes.BNRoleAggregator:
			aggregatorValueCheckF := specssv.AggregatorValueCheckF(options.Signer, options.BeaconNetwork, options.SSVShare.Share.ValidatorPubKey, options.SSVShare.BeaconMetadata.Index)
			qbftCtrl := buildController(spectypes.BNRoleAggregator, aggregatorValueCheckF)
			runners[role] = runner.NewAggregatorRunner(options.BeaconNetwork, &options.SSVShare.Share, qbftCtrl, options.Beacon, options.Network, options.Signer, aggregatorValueCheckF, 0)
		case spectypes.BNRoleSyncCommittee:
			syncCommitteeValueCheckF := specssv.SyncCommitteeValueCheckF(options.Signer, options.BeaconNetwork, options.SSVShare.ValidatorPubKey, options.SSVShare.BeaconMetadata.Index)
			qbftCtrl := buildController(spectypes.BNRoleSyncCommittee, syncCommitteeValueCheckF)
			runners[role] = runner.NewSyncCommitteeRunner(options.BeaconNetwork, &options.SSVShare.Share, qbftCtrl, options.Beacon, options.Network, options.Signer, syncCommitteeValueCheckF, 0)
		case spectypes.BNRoleSyncCommitteeContribution:
			syncCommitteeContributionValueCheckF := specssv.SyncCommitteeContributionValueCheckF(options.Signer, options.BeaconNetwork, options.SSVShare.Share.ValidatorPubKey, options.SSVShare.BeaconMetadata.Index)
			qbftCtrl := buildController(spectypes.BNRoleSyncCommitteeContribution, syncCommitteeContributionValueCheckF)
			runners[role] = runner.NewSyncCommitteeAggregatorRunner(options.BeaconNetwork, &options.SSVShare.Share, qbftCtrl, options.Beacon, options.Network, options.Signer, syncCommitteeContributionValueCheckF, 0)
		case spectypes.BNRoleValidatorRegistration:
			qbftCtrl := buildController(spectypes.BNRoleValidatorRegistration, nil)
			runners[role] = runner.NewValidatorRegistrationRunner(spectypes.PraterNetwork, &options.SSVShare.Share, qbftCtrl, options.Beacon, options.Network, options.Signer)
		}
	}
	return runners
}<|MERGE_RESOLUTION|>--- conflicted
+++ resolved
@@ -528,19 +528,7 @@
 	} else {
 		c.logger.Info("starting new validator", zap.String("pubKey", pk))
 
-<<<<<<< HEAD
-		pkBytes, err := hex.DecodeString(pk)
-		if err != nil {
-			return errors.Wrap(err, "could not decode public key")
-		}
-		share := c.sharesStorage.Get(nil, pkBytes)
-		if share == nil {
-			return errors.New("share was not found")
-		}
-		started, err := c.onShareStart(c.logger, share)
-=======
 		started, err := c.onShareStart(logger, share)
->>>>>>> 137f6e61
 		if err != nil {
 			return errors.Wrap(err, "could not start validator")
 		}
@@ -680,16 +668,12 @@
 	for {
 		time.Sleep(c.metadataUpdateInterval)
 
-<<<<<<< HEAD
-		shares := c.sharesStorage.List(nil, registrystorage.ByOperatorID(c.operatorData.ID), registrystorage.ByNotLiquidated())
-=======
 		filters := []registrystorage.SharesFilter{registrystorage.ByNotLiquidated()}
 		if !c.validatorOptions.Exporter {
 			// If we're not an exporter node, fetch only for validators of our operator.
 			filters = append(filters, registrystorage.ByOperatorID(c.operatorData.ID))
 		}
-		shares := c.sharesStorage.List(filters...)
->>>>>>> 137f6e61
+		shares := c.sharesStorage.List(nil, filters...)
 		var pks [][]byte
 		for _, share := range shares {
 			pks = append(pks, share.ValidatorPubKey)
