// Code generated by MockGen. DO NOT EDIT.
// Source: ./client.go

// Package eth1 is a generated GoMock package.
package eth1

import (
	gomock "github.com/golang/mock/gomock"
	event "github.com/prysmaticlabs/prysm/async/event"
	zap "go.uber.org/zap"
	big "math/big"
	reflect "reflect"
)

// MockClient is a mock of Client interface
type MockClient struct {
	ctrl     *gomock.Controller
	recorder *MockClientMockRecorder
}

// MockClientMockRecorder is the mock recorder for MockClient
type MockClientMockRecorder struct {
	mock *MockClient
}

// NewMockClient creates a new mock instance
func NewMockClient(ctrl *gomock.Controller) *MockClient {
	mock := &MockClient{ctrl: ctrl}
	mock.recorder = &MockClientMockRecorder{mock}
	return mock
}

// EXPECT returns an object that allows the caller to indicate expected use
func (m *MockClient) EXPECT() *MockClientMockRecorder {
	return m.recorder
}

// EventsFeed mocks base method
func (m *MockClient) EventsFeed() *event.Feed {
	m.ctrl.T.Helper()
	ret := m.ctrl.Call(m, "EventsFeed")
	ret0, _ := ret[0].(*event.Feed)
	return ret0
}

// EventsFeed indicates an expected call of EventsFeed
func (mr *MockClientMockRecorder) EventsFeed() *gomock.Call {
	mr.mock.ctrl.T.Helper()
	return mr.mock.ctrl.RecordCallWithMethodType(mr.mock, "EventsFeed", reflect.TypeOf((*MockClient)(nil).EventsFeed))
}

<<<<<<< HEAD
// IsReady mocks base method.
func (m *MockClient) IsReady() bool {
	m.ctrl.T.Helper()
	ret := m.ctrl.Call(m, "IsReady")
	ret0, _ := ret[0].(bool)
	return ret0
}

// IsReady indicates an expected call of IsReady.
func (mr *MockClientMockRecorder) IsReady() *gomock.Call {
	mr.mock.ctrl.T.Helper()
	return mr.mock.ctrl.RecordCallWithMethodType(mr.mock, "IsReady", reflect.TypeOf((*MockClient)(nil).IsReady))
}

// Start mocks base method.
=======
// Start mocks base method
>>>>>>> 3b42a817
func (m *MockClient) Start(logger *zap.Logger) error {
	m.ctrl.T.Helper()
	ret := m.ctrl.Call(m, "Start", logger)
	ret0, _ := ret[0].(error)
	return ret0
}

// Start indicates an expected call of Start
func (mr *MockClientMockRecorder) Start(logger interface{}) *gomock.Call {
	mr.mock.ctrl.T.Helper()
	return mr.mock.ctrl.RecordCallWithMethodType(mr.mock, "Start", reflect.TypeOf((*MockClient)(nil).Start), logger)
}

// Sync mocks base method
func (m *MockClient) Sync(logger *zap.Logger, fromBlock *big.Int) error {
	m.ctrl.T.Helper()
	ret := m.ctrl.Call(m, "Sync", logger, fromBlock)
	ret0, _ := ret[0].(error)
	return ret0
}

// Sync indicates an expected call of Sync
func (mr *MockClientMockRecorder) Sync(logger, fromBlock interface{}) *gomock.Call {
	mr.mock.ctrl.T.Helper()
	return mr.mock.ctrl.RecordCallWithMethodType(mr.mock, "Sync", reflect.TypeOf((*MockClient)(nil).Sync), logger, fromBlock)
}<|MERGE_RESOLUTION|>--- conflicted
+++ resolved
@@ -49,7 +49,6 @@
 	return mr.mock.ctrl.RecordCallWithMethodType(mr.mock, "EventsFeed", reflect.TypeOf((*MockClient)(nil).EventsFeed))
 }
 
-<<<<<<< HEAD
 // IsReady mocks base method.
 func (m *MockClient) IsReady() bool {
 	m.ctrl.T.Helper()
@@ -64,10 +63,7 @@
 	return mr.mock.ctrl.RecordCallWithMethodType(mr.mock, "IsReady", reflect.TypeOf((*MockClient)(nil).IsReady))
 }
 
-// Start mocks base method.
-=======
 // Start mocks base method
->>>>>>> 3b42a817
 func (m *MockClient) Start(logger *zap.Logger) error {
 	m.ctrl.T.Helper()
 	ret := m.ctrl.Call(m, "Start", logger)
