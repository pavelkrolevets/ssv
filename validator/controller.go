--- conflicted
+++ resolved
@@ -366,12 +366,6 @@
 	if !found {
 		validatorShare, _, err = c.onShareCreate(validatorAddedEvent)
 		if err != nil {
-<<<<<<< HEAD
-=======
-			return nil, errors.Wrap(err, "failed to create share")
-		}
-		if err := c.onNewShare(newValShare, shareSecret, isOperatorShare); err != nil {
->>>>>>> e48a87b7
 			metricsValidatorStatus.WithLabelValues(pubKey).Set(float64(validatorStatusError))
 			return err
 		}
@@ -470,15 +464,9 @@
 		// determine if validator share belongs to operator
 		isOperatorShare := validatorShare.IsOperatorShare(c.operatorPubKey)
 		if isOperatorShare {
-<<<<<<< HEAD
 			if err := c.onShareRemove(validatorShare.PublicKey.SerializeToHexStr(), true); err != nil {
 				return err
 			}
-=======
-			logger := c.logger.With(zap.String("pubKey", pubKey))
-			logger.Debug("ValidatorAdded event was handled successfully")
-			metricsValidatorStatus.WithLabelValues(pubKey).Set(float64(validatorStatusInactive))
->>>>>>> e48a87b7
 		}
 	}
 
@@ -588,7 +576,6 @@
 	}
 }
 
-<<<<<<< HEAD
 // onShareCreate is called when a validator was added/updated during registry sync
 func (c *controller) onShareCreate(validatorEvent abiparser.ValidatorAddedEvent) (*validatorstorage.Share, bool, error) {
 	share, shareSecret, err := ShareFromValidatorEvent(
@@ -599,18 +586,6 @@
 	)
 	if err != nil {
 		return nil, false, errors.Wrap(err, "could not extract validator share from event")
-=======
-// onNewShare is called when a new validator was added or during registry sync
-// if the validator was persisted already, this function won't be called
-func (c *controller) onNewShare(share *validatorstorage.Share, shareSecret *bls.SecretKey, isOperatorShare bool) error {
-	logger := c.logger.With(zap.String("pubKey", share.PublicKey.SerializeToHexStr()))
-	if isOperatorShare {
-		if updated, err := UpdateShareMetadata(share, c.beacon); err != nil {
-			logger.Warn("could not add validator metadata", zap.Error(err))
-		} else if !updated {
-			logger.Warn("could not find validator metadata")
-		}
->>>>>>> e48a87b7
 	}
 
 	// determine if the share belongs to operator
