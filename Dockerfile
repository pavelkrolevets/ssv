#
# STEP 1: Prepare environment
#
<<<<<<< HEAD
FROM golang:1.16 AS preparer
=======
FROM golang:1.17 AS preparer
>>>>>>> e0d7af31

RUN apt-get update                                                        && \
  DEBIAN_FRONTEND=noninteractive apt-get install -yq --no-install-recommends \
    curl git zip unzip wget g++ python gcc-aarch64-linux-gnu bzip2 make      \
  && rm -rf /var/lib/apt/lists/*
# install jemalloc
WORKDIR /tmp/jemalloc-temp
RUN curl -s -L "https://github.com/jemalloc/jemalloc/releases/download/5.2.1/jemalloc-5.2.1.tar.bz2" -o jemalloc.tar.bz2 \
      && tar xjf ./jemalloc.tar.bz2
RUN cd jemalloc-5.2.1 \
      && ./configure --with-jemalloc-prefix='je_' --with-malloc-conf='background_thread:true,metadata_thp:auto' \
      && make && make install

RUN go version
RUN python --version

WORKDIR /go/src/github.com/bloxapp/ssv/
COPY go.mod .
COPY go.sum .
RUN go mod download

ARG APP_VERSION
#
# STEP 2: Build executable binary
#
FROM preparer AS builder

# Copy files and install app
COPY . .
RUN go get -d -v ./...

ARG APP_VERSION

RUN CGO_ENABLED=1 GOOS=linux go install -tags="blst_enabled,jemalloc,allocator" -ldflags "-X main.Version=`if [ ! -z "${APP_VERSION}" ]; then echo $APP_VERSION; else git describe --tags $(git rev-list --tags --max-count=1); fi` -linkmode external -extldflags \"-static -lm\"" ./cmd/ssvnode

#
# STEP 3: Prepare image to run the binary
#
FROM alpine:3.12 AS runner

# Install ca-certificates, bash
RUN apk -v --update add ca-certificates bash make  bind-tools && \
    rm /var/cache/apk/*

COPY --from=builder /go/bin/ssvnode /go/bin/ssvnode
COPY ./Makefile .env* ./
COPY config/* ./config/


# Expose port for load balancing
EXPOSE 5678 5000 4000/udp

# Force using Go's DNS resolver because Alpine's DNS resolver (when netdns=cgo) may cause issues.
ENV GODEBUG="netdns=go"

#ENTRYPOINT ["/go/bin/ssvnode"]<|MERGE_RESOLUTION|>--- conflicted
+++ resolved
@@ -1,11 +1,7 @@
 #
 # STEP 1: Prepare environment
 #
-<<<<<<< HEAD
-FROM golang:1.16 AS preparer
-=======
 FROM golang:1.17 AS preparer
->>>>>>> e0d7af31
 
 RUN apt-get update                                                        && \
   DEBIAN_FRONTEND=noninteractive apt-get install -yq --no-install-recommends \
