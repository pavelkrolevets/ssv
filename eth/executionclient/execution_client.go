--- conflicted
+++ resolved
@@ -302,41 +302,7 @@
 		FromBlock: new(big.Int).SetUint64(fromBlock),
 	}
 
-<<<<<<< HEAD
 	return client.SubscribeFilterLogs(ctx, query, logs)
-=======
-	for {
-		select {
-		case <-ctx.Done():
-			return 0, ctx.Err()
-
-		case err := <-sub.Err():
-			return 0, fmt.Errorf("subscription: %w", err)
-
-		case header := <-heads:
-			query := ethereum.FilterQuery{
-				Addresses: []ethcommon.Address{ec.contractAddress},
-				FromBlock: new(big.Int).SetUint64(fromBlock),
-				ToBlock:   header.Number,
-			}
-
-			logStream, fetchErrors := ec.fetchLogsInBatches(ctx, fromBlock, header.Number.Uint64())
-
-			for log := range logStream {
-				logs <- log
-			}
-
-			err = <-fetchErrors
-
-			if err != nil {
-				return fromBlock, fmt.Errorf("fetch logs: %w", err)
-			}
-			fromBlock = query.ToBlock.Uint64()
-			ec.logger.Info("last fetched block", fields.BlockNumber(fromBlock))
-			ec.metrics.ExecutionClientLastFetchedBlock(fromBlock)
-		}
-	}
->>>>>>> 02c21624
 }
 
 // connect connects to Ethereum execution client.
