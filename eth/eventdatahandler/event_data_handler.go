package eventdatahandler

import (
	"crypto/rsa"
	"errors"
	"fmt"
	"math/big"

	"github.com/bloxapp/ssv-spec/types"
	ethabi "github.com/ethereum/go-ethereum/accounts/abi"
	ethtypes "github.com/ethereum/go-ethereum/core/types"
	"go.uber.org/zap"

	"github.com/bloxapp/ssv/eth/contract"
	"github.com/bloxapp/ssv/eth/eventbatcher"
	"github.com/bloxapp/ssv/eth/eventdb"
	"github.com/bloxapp/ssv/eth/executionclient"
	"github.com/bloxapp/ssv/eth/localevents"
	"github.com/bloxapp/ssv/eth/sharemap"
	qbftstorage "github.com/bloxapp/ssv/ibft/storage"
	"github.com/bloxapp/ssv/logging/fields"
	beaconprotocol "github.com/bloxapp/ssv/protocol/v2/blockchain/beacon"
	"github.com/bloxapp/ssv/registry/storage"
)

type EventDataHandler struct {
	eventDB                    eventDB
	taskExecutor               TaskExecutor
	abi                        *ethabi.ABI
	shareMap                   *sharemap.ShareMap
	filterer                   *contract.ContractFilterer
	operatorData               *storage.OperatorData
	shareEncryptionKeyProvider ShareEncryptionKeyProvider
	keyManager                 types.KeyManager
	beacon                     beaconprotocol.BeaconNode
	storageMap                 *qbftstorage.QBFTStores
	fullNode                   bool
	logger                     *zap.Logger
	metrics                    metrics
}

type ShareEncryptionKeyProvider = func() (*rsa.PrivateKey, bool, error)

func New(
	eventDB eventDB,
	client *executionclient.ExecutionClient,
	taskExecutor TaskExecutor,
	operatorData *storage.OperatorData,
	shareEncryptionKeyProvider ShareEncryptionKeyProvider,
	keyManager types.KeyManager,
	beacon beaconprotocol.BeaconNode,
	storageMap *qbftstorage.QBFTStores,
	opts ...Option,
) (*EventDataHandler, error) {
	abi, err := contract.ContractMetaData.GetAbi()
	if err != nil {
		return nil, fmt.Errorf("get contract ABI: %w", err)
	}

	filterer, err := client.Filterer()
	if err != nil {
		return nil, fmt.Errorf("create contract filterer: %w", err)
	}

	edh := &EventDataHandler{
		eventDB:                    eventDB,
		taskExecutor:               taskExecutor,
		abi:                        abi,
		filterer:                   filterer,
		operatorData:               operatorData,
		shareEncryptionKeyProvider: shareEncryptionKeyProvider,
		keyManager:                 keyManager,
		beacon:                     beacon,
		storageMap:                 storageMap,
		logger:                     zap.NewNop(),
		metrics:                    nopMetrics{},
		shareMap:                   sharemap.New(),
	}

	for _, opt := range opts {
		opt(edh)
	}

	return edh, nil
}

func (edh *EventDataHandler) HandleBlockEventsStream(blockEventsCh <-chan eventbatcher.BlockEvents, executeTasks bool) (uint64, error) {
	var lastProcessedBlock uint64

	for blockEvents := range blockEventsCh {
		logger := edh.logger.With(fields.BlockNumber(blockEvents.BlockNumber))

		logger.Info("processing block events")
		tasks, err := edh.processBlockEvents(blockEvents)
		if err != nil {
			return 0, fmt.Errorf("process block events: %w", err)
		}

		lastProcessedBlock = blockEvents.BlockNumber

		logger.Info("processed block events")

		if !executeTasks || len(tasks) == 0 {
			continue
		}

		logger.Info("executing tasks", fields.Count(len(tasks)))

		cleanTaskList := cleanTaskList(tasks)
		for _, task := range cleanTaskList {
			edh.logger.With(
				zap.String("event_type", task.GetEventType()),
			)
			edh.logger.Debug("going to execute remote task")
			if err := task.Execute(); err != nil {
				// TODO: We log failed task until we discuss how we want to handle this case. We likely need to crash the node in this case.
				edh.logger.Error("failed to execute remote task")
			} else {
				edh.logger.Debug("executed remote task")
			}
		}
<<<<<<< HEAD
		logger.Info("task execution finished")
=======

		logger.Info("task execution finished", fields.Count(len(tasks)))
>>>>>>> 89ac7dfd
	}

	return lastProcessedBlock, nil
}

func (edh *EventDataHandler) processBlockEvents(blockEvents eventbatcher.BlockEvents) ([]*Task, error) {
	txn := edh.eventDB.RWTxn()
	defer txn.Discard()

	var tasks []*Task
	for _, event := range blockEvents.Events {
		task, err := edh.processEvent(txn, event)
		if err != nil {
			return nil, err
		}

		if task != nil {
			tasks = append(tasks, task)
		}
	}

	if err := txn.SetLastProcessedBlock(new(big.Int).SetUint64(blockEvents.BlockNumber)); err != nil {
		return nil, fmt.Errorf("set last processed block: %w", err)
	}

	if err := txn.Commit(); err != nil {
		return nil, fmt.Errorf("commit transaction: %w", err)
	}

	return tasks, nil
}

func (edh *EventDataHandler) processEvent(txn eventdb.RW, event ethtypes.Log) (*Task, error) {
	abiEvent, err := edh.abi.EventByID(event.Topics[0])
	if err != nil {
		edh.logger.Error("failed to find event by ID", zap.String("hash", event.Topics[0].String()))
		return nil, nil
	}

	switch abiEvent.Name {
	case OperatorAdded:
		operatorAddedEvent, err := edh.filterer.ParseOperatorAdded(event)
		if err != nil {
			edh.metrics.EventProcessingFailed(abiEvent.Name)
			return nil, fmt.Errorf("parse OperatorAdded: %w", err)
		}

		if err := edh.handleOperatorAdded(txn, operatorAddedEvent); err != nil {
			edh.metrics.EventProcessingFailed(abiEvent.Name)

			var malformedEventError *MalformedEventError
			if errors.As(err, &malformedEventError) {
				return nil, nil
			}
			return nil, fmt.Errorf("handle OperatorAdded: %w", err)
		}

		edh.metrics.EventProcessed(abiEvent.Name)
		return nil, nil

	case OperatorRemoved:
		operatorRemovedEvent, err := edh.filterer.ParseOperatorRemoved(event)
		if err != nil {
			return nil, fmt.Errorf("parse OperatorRemoved: %w", err)
		}

		if err := edh.handleOperatorRemoved(txn, operatorRemovedEvent); err != nil {
			edh.metrics.EventProcessingFailed(abiEvent.Name)

			var malformedEventError *MalformedEventError
			if errors.As(err, &malformedEventError) {
				return nil, nil
			}
			return nil, fmt.Errorf("handle OperatorRemoved: %w", err)
		}

		edh.metrics.EventProcessed(abiEvent.Name)
		return nil, nil

	case ValidatorAdded:
		validatorAddedEvent, err := edh.filterer.ParseValidatorAdded(event)
		if err != nil {
			return nil, fmt.Errorf("parse ValidatorAdded: %w", err)
		}

		if err := edh.handleValidatorAdded(txn, validatorAddedEvent); err != nil {
			edh.metrics.EventProcessingFailed(abiEvent.Name)

			var malformedEventError *MalformedEventError
			if errors.As(err, &malformedEventError) {
				return nil, nil
			}
			return nil, fmt.Errorf("handle ValidatorAdded: %w", err)
		}
		task := NewTask(edh, event, nil)

		edh.metrics.EventProcessed(abiEvent.Name)
		return task, nil

	case ValidatorRemoved:
		validatorRemovedEvent, err := edh.filterer.ParseValidatorRemoved(event)
		if err != nil {
			return nil, fmt.Errorf("parse ValidatorRemoved: %w", err)
		}

		if err := edh.handleValidatorRemoved(txn, validatorRemovedEvent); err != nil {
			edh.metrics.EventProcessingFailed(abiEvent.Name)

			var malformedEventError *MalformedEventError
			if errors.As(err, &malformedEventError) {
				return nil, nil
			}
			return nil, fmt.Errorf("handle ValidatorRemoved: %w", err)
		}
		task := NewTask(edh, event, nil)

		edh.metrics.EventProcessed(abiEvent.Name)
		return task, nil

	case ClusterLiquidated:
		clusterLiquidatedEvent, err := edh.filterer.ParseClusterLiquidated(event)
		if err != nil {
			return nil, fmt.Errorf("parse ClusterLiquidated: %w", err)
		}

		sharesToLiquidate, err := edh.handleClusterLiquidated(txn, clusterLiquidatedEvent)
		if err != nil {
			edh.metrics.EventProcessingFailed(abiEvent.Name)

			var malformedEventError *MalformedEventError
			if errors.As(err, &malformedEventError) {
				return nil, nil
			}
			return nil, fmt.Errorf("handle ClusterLiquidated: %w", err)
		}

		task := NewTask(edh, event, sharesToLiquidate)

		edh.metrics.EventProcessed(abiEvent.Name)
		return task, nil

	case ClusterReactivated:
		clusterReactivatedEvent, err := edh.filterer.ParseClusterReactivated(event)
		if err != nil {
			return nil, fmt.Errorf("parse ClusterReactivated: %w", err)
		}

		sharesToEnable, err := edh.handleClusterReactivated(txn, clusterReactivatedEvent)
		if err != nil {
			edh.metrics.EventProcessingFailed(abiEvent.Name)

			var malformedEventError *MalformedEventError
			if errors.As(err, &malformedEventError) {
				return nil, nil
			}
			return nil, fmt.Errorf("handle ClusterReactivated: %w", err)
		}

		task := NewTask(edh, event, sharesToEnable)

		edh.metrics.EventProcessed(abiEvent.Name)
		return task, nil

	case FeeRecipientAddressUpdated:
		feeRecipientAddressUpdatedEvent, err := edh.filterer.ParseFeeRecipientAddressUpdated(event)
		if err != nil {
			return nil, fmt.Errorf("parse FeeRecipientAddressUpdated: %w", err)
		}

		updated, err := edh.handleFeeRecipientAddressUpdated(txn, feeRecipientAddressUpdatedEvent)
		if err != nil {
			edh.metrics.EventProcessingFailed(abiEvent.Name)

			var malformedEventError *MalformedEventError
			if errors.As(err, &malformedEventError) {
				return nil, nil
			}
			return nil, fmt.Errorf("handle FeeRecipientAddressUpdated: %w", err)
		}

		if !updated {
			return nil, fmt.Errorf("provided recipient address is the same")
		}

		task := NewTask(edh, event, nil)

		edh.metrics.EventProcessed(abiEvent.Name)
		return task, nil

	default:
		edh.logger.Warn("unknown event name", fields.Name(abiEvent.Name))
		return nil, nil
	}
}

// find and remove opposite tasks (start-stop, stop-start, liquidate-reactivate, reactivate-liquidate)
// find superseding tasks and remove superseded ones (updateFee-updateFee)
func cleanTaskList(tasks []*Task) []*Task {
	taskMap := make(map[*Task]bool)
	var resTask []*Task
	for _, task := range tasks {
		if _, exist := taskMap[task]; !exist {
			taskMap[task] = true
		}
	}
	for i, task := range tasks {
		for j := i + 1; j < len(tasks); j++ {
			if task.GetEventType() == ValidatorAdded && tasks[j].GetEventType() == ValidatorRemoved || task.GetEventType() == ValidatorRemoved && tasks[j].GetEventType() == ValidatorAdded {
				delete(taskMap, tasks[j])
				delete(taskMap, task)
			}
			if task.GetEventType() == ClusterLiquidated && tasks[j].GetEventType() == ClusterReactivated || task.GetEventType() == ClusterReactivated && tasks[j].GetEventType() == ClusterLiquidated {
				delete(taskMap, tasks[j])
				delete(taskMap, task)
			}
			if task.GetEventType() == FeeRecipientAddressUpdated && tasks[j].GetEventType() == FeeRecipientAddressUpdated {
				delete(taskMap, task)
			}
		}
	}
	for task := range taskMap {
		resTask = append(resTask, task)
	}
	return resTask
}

func (edh *EventDataHandler) HandleLocalEventsStream(localEventsCh <-chan []localevents.Event, executeTasks bool) error {

	for localevents := range localEventsCh {

		tasks, err := edh.processLocalEvents(localevents)
		if err != nil {
			return fmt.Errorf("process local events: %w", err)
		}

		if !executeTasks || len(tasks) == 0 {
			continue
		}

		cleanTaskList := cleanTaskList(tasks)
		for _, task := range cleanTaskList {
			edh.logger.With(zap.String("event_type", task.GetEventType()))
			edh.logger.Debug("going to execute local task")
			if err := task.Execute(); err != nil {
				// TODO: We log failed task until we discuss how we want to handle this case. We likely need to crash the node in this case.
				edh.logger.Error("failed to execute local task")
			} else {
				edh.logger.Debug("executed local task")
			}
		}

		edh.logger.Info("task execution finished")
	}

	return nil
}

func (edh *EventDataHandler) processLocalEvent(txn eventdb.RW, event localevents.Event) (*Task, error) {
	switch event.Name {
	case OperatorAdded:
		e := event.Data.(contract.ContractOperatorAdded)
		if err := edh.handleOperatorAdded(txn, &e); err != nil {
			return nil, fmt.Errorf("handle OperatorAdded: %w", err)
		}
		return nil, nil
	case OperatorRemoved:
		e := event.Data.(contract.ContractOperatorRemoved)
		if err := edh.handleOperatorRemoved(txn, &e); err != nil {
			return nil, fmt.Errorf("handle OperatorRemoved: %w", err)
		}
		return nil, nil
	case ValidatorAdded:
		e := event.Data.(contract.ContractValidatorAdded)
		if err := edh.handleValidatorAdded(txn, &e); err != nil {
			return nil, fmt.Errorf("handle ValidatorAdded: %w", err)
		}
		task := NewTask(edh, &event, nil)
		return task, nil
	case ValidatorRemoved:
		e := event.Data.(contract.ContractValidatorRemoved)
		if err := edh.handleValidatorRemoved(txn, &e); err != nil {
			return nil, fmt.Errorf("handle ValidatorRemoved: %w", err)
		}
		task := NewTask(edh, &event, nil)
		return task, nil
	case ClusterLiquidated:
		e := event.Data.(contract.ContractClusterLiquidated)
		sharesToLiquidate, err := edh.handleClusterLiquidated(txn, &e)
		if err != nil {
			return nil, fmt.Errorf("handle ClusterLiquidated: %w", err)
		}
		task := NewTask(edh, &event, sharesToLiquidate)
		return task, nil
	case ClusterReactivated:
		e := event.Data.(contract.ContractClusterReactivated)
		sharesToEnable, err := edh.handleClusterReactivated(txn, &e)
		if err != nil {
			return nil, fmt.Errorf("handle ClusterReactivated: %w", err)
		}
		task := NewTask(edh, &event, sharesToEnable)
		return task, nil
	case FeeRecipientAddressUpdated:
		e := event.Data.(contract.ContractFeeRecipientAddressUpdated)
		updated, err := edh.handleFeeRecipientAddressUpdated(txn, &e)
		if err != nil {
			return nil, fmt.Errorf("handle FeeRecipientAddressUpdated: %w", err)
		}
		if !updated {
			return nil, fmt.Errorf("provided recipient address is the same")
		}
		task := NewTask(edh, &event, nil)
		return task, nil
	default:
		edh.logger.Warn("unknown event name", fields.Name(event.Name))
		return nil, nil
	}
}

func (edh *EventDataHandler) processLocalEvents(localEvents []localevents.Event) ([]*Task, error) {
	txn := edh.eventDB.RWTxn()
	defer txn.Discard()

	var tasks []*Task
	for _, event := range localEvents {
		task, err := edh.processLocalEvent(txn, event)
		if err != nil {
			return nil, err
		}

		if task != nil {
			tasks = append(tasks, task)
		}
	}

	if err := txn.Commit(); err != nil {
		return nil, fmt.Errorf("commit transaction: %w", err)
	}

	return tasks, nil
}<|MERGE_RESOLUTION|>--- conflicted
+++ resolved
@@ -119,12 +119,8 @@
 				edh.logger.Debug("executed remote task")
 			}
 		}
-<<<<<<< HEAD
-		logger.Info("task execution finished")
-=======
 
 		logger.Info("task execution finished", fields.Count(len(tasks)))
->>>>>>> 89ac7dfd
 	}
 
 	return lastProcessedBlock, nil
