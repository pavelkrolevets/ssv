--- conflicted
+++ resolved
@@ -51,11 +51,7 @@
                   - key: kubernetes.io/role
                     operator: In
                     values:
-<<<<<<< HEAD
-                      - ssv-node
-=======
                       - ssv-main
->>>>>>> 17e380ae
       containers:
       - name: ssv-node-v2-4
         image: REPLACE_DOCKER_REPO:REPLACE_IMAGETAG 
@@ -63,11 +59,7 @@
         resources:
           limits:
             cpu: REPLACE_NODES_CPU_LIMIT
-<<<<<<< HEAD
-            memory: REPLACE_NODES_MEM_LIMIT
-=======
             memory: REPLACE_NODES_MEM_LIMIT            
->>>>>>> 17e380ae
         command: ["make", "start-node"]
         ports:
         - containerPort: 12004
