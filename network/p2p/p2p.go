package p2p

import (
	"context"
	"crypto/ecdsa"
	"encoding/json"
	"fmt"
	"net"
	"sync"
	"time"

	"github.com/herumi/bls-eth-go-binary/bls"
	"github.com/libp2p/go-libp2p"
	p2pHost "github.com/libp2p/go-libp2p-core/host"
	pubsub "github.com/libp2p/go-libp2p-pubsub"
	"github.com/libp2p/go-libp2p/p2p/protocol/identify"
	"github.com/pkg/errors"
	"github.com/prysmaticlabs/prysm/beacon-chain/p2p/peers"
	"github.com/prysmaticlabs/prysm/beacon-chain/p2p/peers/scorers"
	"github.com/prysmaticlabs/prysm/shared/runutil"
	"go.uber.org/zap"

	"github.com/bloxapp/ssv/ibft/proto"
	"github.com/bloxapp/ssv/network"
)

const (
	// DiscoveryInterval is how often we re-publish our mDNS records.
	DiscoveryInterval = time.Second

	// DiscoveryServiceTag is used in our mDNS advertisements to discover other chat peers.
	DiscoveryServiceTag = "bloxstaking.ssv"

	// MsgChanSize is the buffer size of the message channel
	MsgChanSize = 128

	topicFmt = "bloxstaking.ssv.%s"

	syncStreamProtocol = "/sync/0.0.1"
)

type listener struct {
	msgCh     chan *proto.SignedMessage
	sigCh     chan *proto.SignedMessage
	decidedCh chan *proto.SignedMessage
	syncCh    chan *network.SyncChanObj
}

// p2pNetwork implements network.Network interface using P2P
type p2pNetwork struct {
	ctx           context.Context
	cfg           *Config
	listenersLock sync.Locker
	dv5Listener   iListener
	listeners     []listener
	logger        *zap.Logger
	privKey       *ecdsa.PrivateKey
	peers         *peers.Status
	host          p2pHost.Host
	pubsub        *pubsub.PubSub
}

// New is the constructor of p2pNetworker
func New(ctx context.Context, logger *zap.Logger, cfg *Config) (network.Network, error) {
	// init empty topics map
	cfg.Topics = make(map[string]*pubsub.Topic)

	logger = logger.With(zap.String("component", "p2p"))

	n := &p2pNetwork{
		ctx:           ctx,
		cfg:           cfg,
		listenersLock: &sync.Mutex{},
		logger:        logger,
	}

	var _ipAddr net.IP

	if cfg.DiscoveryType == "mdns" { // use mdns discovery
		// Create a new libp2p Host that listens on a random TCP port
		host, err := libp2p.New(ctx, libp2p.ListenAddrStrings("/ip4/0.0.0.0/tcp/0"))
		if err != nil {
			return nil, errors.Wrap(err, "failed to create a new P2P host")
		}
		n.host = host
		n.cfg.HostID = host.ID()
	} else if cfg.DiscoveryType == "discv5" {
		dv5Nodes := n.parseBootStrapAddrs(TransformEnr(n.cfg.Enr))
		n.cfg.Discv5BootStrapAddr = dv5Nodes

		_ipAddr = n.ipAddr()
		//_ipAddr = net.ParseIP("127.0.0.1")
		logger.Info("Ip Address", zap.Any("ip", _ipAddr))

		if cfg.NetworkPrivateKey != nil {
			n.privKey = cfg.NetworkPrivateKey
		} else {
			privKey, err := privKey()
			if err != nil {
				return nil, errors.Wrap(err, "Failed to generate p2p private key")
			}
			n.privKey = privKey
		}
		opts := n.buildOptions(_ipAddr, n.privKey)
		host, err := libp2p.New(ctx, opts...)
		if err != nil {
			return nil, errors.Wrap(err, "Failed to create p2p host")
		}
		host.RemoveStreamHandler(identify.IDDelta)
		n.host = host
	} else {
		logger.Error("Unsupported discovery flag")
		return nil, errors.New("Unsupported discovery flag")
	}

	n.logger = logger.With(zap.String("id", n.host.ID().String()))
	n.logger.Info("listening on port", zap.String("port", n.host.Addrs()[0].String()))

	// Gossipsub registration is done before we add in any new peers
	// due to libp2p's gossipsub implementation not taking into
	// account previously added peers when creating the gossipsub
	// object.
	psOpts := []pubsub.Option{
		//pubsub.WithMessageSignaturePolicy(pubsub.StrictNoSign),
		//pubsub.WithNoAuthor(),
		//pubsub.WithMessageIdFn(msgIDFunction),
		//pubsub.WithSubscriptionFilter(s),
		pubsub.WithPeerOutboundQueueSize(256),
		pubsub.WithValidateQueueSize(256),
	}

	setPubSubParameters()

	// Create a new PubSub service using the GossipSub router
	gs, err := pubsub.NewGossipSub(ctx, n.host, psOpts...)
	if err != nil {
		n.logger.Error("Failed to start pubsub")
		return nil, err
	}
	n.pubsub = gs

	if cfg.DiscoveryType == "mdns" { // use mdns discovery {
		// Setup Local mDNS discovery
		if err := setupDiscovery(ctx, logger, n.host); err != nil {
			return nil, errors.Wrap(err, "failed to setup discovery")
		}
	} else if cfg.DiscoveryType == "discv5" {
		n.peers = peers.NewStatus(ctx, &peers.StatusConfig{
			PeerLimit: 45,
			ScorerParams: &scorers.Config{
				BadResponsesScorerConfig: &scorers.BadResponsesScorerConfig{
					Threshold:     5,
					DecayInterval: time.Hour,
				},
			},
		})

		listener, err := n.startDiscoveryV5(_ipAddr, n.privKey)
		if err != nil {
			n.logger.Error("Failed to start discovery", zap.Error(err))
			return nil, err
		}
		n.dv5Listener = listener

		err = n.connectToBootnodes()
		if err != nil {
			n.logger.Error("Could not add bootnode to the exclusion list", zap.Error(err))
			return nil, err
		}

		go n.listenForNewNodes()

		if n.cfg.HostAddress != "" {
			//logExternalIPAddr(s.host.ID(), p2pHostAddress, p2pTCPPort)
			a := net.JoinHostPort(n.cfg.HostAddress, fmt.Sprintf("%d", n.cfg.TCPPort))
			conn, err := net.DialTimeout("tcp", a, time.Second*10)
			if err != nil {
				n.logger.Error("IP address is not accessible", zap.Error(err))
			}
			if err := conn.Close(); err != nil {
				n.logger.Error("Could not close connection", zap.Error(err))
			}
		}
	}
	n.handleStream()

	runutil.RunEvery(n.ctx, 1*time.Minute, func() {
		for name, topic := range n.cfg.Topics {
			n.logger.Debug("topic peers status", zap.String("topic", name), zap.Any("peers", topic.ListPeers()))
		}
	})

	return n, nil
}

func (n *p2pNetwork) SubscribeToValidatorNetwork(validatorPk *bls.PublicKey) error {
	topic, err := n.pubsub.Join(getTopicName(validatorPk.SerializeToHexStr()))
	if err != nil {
		return errors.Wrap(err, "failed to join to Topics")
	}
	n.cfg.Topics[validatorPk.SerializeToHexStr()] = topic

	sub, err := topic.Subscribe()
	if err != nil {
		return errors.Wrap(err, "failed to subscribe on Topic")
	}

	go n.listen(sub)

	return nil
}

// IsSubscribeToValidatorNetwork checks if there is a subscription to the validator topic
func (n *p2pNetwork) IsSubscribeToValidatorNetwork(validatorPk *bls.PublicKey) bool {
	_, ok := n.cfg.Topics[validatorPk.SerializeToHexStr()]
	return ok
}

// listen listens to some validator's topic
func (n *p2pNetwork) listen(sub *pubsub.Subscription) {
	n.logger.Info("start listen to topic", zap.String("topic", sub.Topic()))
	for {
		select {
		case <-n.ctx.Done():
			t := sub.Topic()
			if err := n.cfg.Topics[t].Close(); err != nil {
				n.logger.Error("failed to close Topics", zap.Error(err))
			}
			sub.Cancel()
		default:
			msg, err := sub.Next(n.ctx)
			if err != nil {
				n.logger.Error("failed to get message from subscription Topics", zap.Error(err))
				return
			}
			var cm network.Message
			if err := json.Unmarshal(msg.Data, &cm); err != nil {
				n.logger.Error("failed to unmarshal message", zap.Error(err))
				continue
			}
			n.propagateSignedMsg(&cm)
		}
	}
}

// propagateSignedMsg takes an incoming message (from validator's topic)
// and propagates it to the corresponding internal listeners
func (n *p2pNetwork) propagateSignedMsg(cm *network.Message) {
	logger := n.logger.With(zap.String("func", "propagateSignedMsg"))
	// TODO: find a better way to deal with nil message
	// 	i.e. avoid sending nil messages in the network
	if cm == nil || cm.SignedMessage == nil {
		logger.Debug("could not propagate nil message")
		return
	}
	for _, ls := range n.listeners {
		go func(ls listener, sm *proto.SignedMessage, msgType network.NetworkMsg) {
			switch msgType {
			case network.NetworkMsg_IBFTType:
				if ls.msgCh != nil {
					ls.msgCh <- sm
				}
			case network.NetworkMsg_SignatureType:
				if ls.sigCh != nil {
					ls.sigCh <- sm
				}
			case network.NetworkMsg_DecidedType:
				if ls.decidedCh != nil {
					ls.decidedCh <- sm
				}
			default:
				logger.Error("received unsupported message", zap.Int32("msg type", int32(msgType)))
			}
		}(ls, cm.SignedMessage, cm.Type)
	}
}

// getTopic return topic by validator public key
func (n *p2pNetwork) getTopic(validatorPK []byte) (*pubsub.Topic, error) {
	if validatorPK == nil {
		return nil, errors.New("ValidatorPk is nil")
	}
	pk := &bls.PublicKey{}
	if err := pk.Deserialize(validatorPK); err != nil {
		return nil, errors.Wrap(err, "failed to deserialize publicKey")
	}
	topic := pk.SerializeToHexStr()
	if _, ok := n.cfg.Topics[topic]; !ok {
		return nil, errors.New("topic is not exist or registered")
	}
	return n.cfg.Topics[topic], nil
}

// AllPeers returns all connected peers for a validator PK (except for the validator itself)
func (n *p2pNetwork) AllPeers(validatorPk []byte) ([]string, error) {
	ret := make([]string, 0)

	topic, err := n.getTopic(validatorPk)
	if err != nil {
		return nil, err
	}

	invisiblePeers := ignorePeers()

	for _, p := range topic.ListPeers() {
		s := peerToString(p)
		if invisiblePeers[s] {
			// ignoring invisible peer
			continue
		}
		ret = append(ret, peerToString(p))
	}

	return ret, nil
}

// getTopicName return formatted topic name
func getTopicName(topicName string) string {
	return fmt.Sprintf(topicFmt, topicName)
}

func (n *p2pNetwork) MaxBatch() uint64 {
	return n.cfg.MaxBatchResponse
<<<<<<< HEAD
=======
}

// ignorePeers provides a map of invisible peers (e.g. exporters) to ignore
func ignorePeers() map[string]bool {
	return map[string]bool{
		"16Uiu2HAkvaBh2xjstjs1koEx3jpBn5Hsnz7Bv8pE4SuwFySkiAuf": true,
	}
>>>>>>> 183e0697
}<|MERGE_RESOLUTION|>--- conflicted
+++ resolved
@@ -321,8 +321,6 @@
 
 func (n *p2pNetwork) MaxBatch() uint64 {
 	return n.cfg.MaxBatchResponse
-<<<<<<< HEAD
-=======
 }
 
 // ignorePeers provides a map of invisible peers (e.g. exporters) to ignore
@@ -330,5 +328,4 @@
 	return map[string]bool{
 		"16Uiu2HAkvaBh2xjstjs1koEx3jpBn5Hsnz7Bv8pE4SuwFySkiAuf": true,
 	}
->>>>>>> 183e0697
 }