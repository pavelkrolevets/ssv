package p2p

import (
	"context"
	"crypto/ecdsa"
	"github.com/bloxapp/ssv/network"
	v0 "github.com/bloxapp/ssv/network/forks/v0"
	"github.com/bloxapp/ssv/utils"
	"github.com/bloxapp/ssv/utils/logex"
	"github.com/libp2p/go-libp2p-core/host"
	"github.com/libp2p/go-libp2p-core/peer"
	"github.com/stretchr/testify/require"
	"go.uber.org/zap"
	"go.uber.org/zap/zapcore"
	"testing"
	"time"
)

func TestSyncMessageBroadcastingTimeout(t *testing.T) {
	logger := logex.Build("test", zap.DebugLevel, nil)

	peer1, peer2 := testPeers(t, logger)

	// broadcast msg
	messageToBroadcast := &network.SyncMessage{
		SignedMessages: nil,
		Type:           network.Sync_GetHighestType,
	}

	peerID := peer.Encode(peer2.(*p2pNetwork).host.ID())
	res, err := peer1.GetHighestDecidedInstance(peerID, messageToBroadcast)
	require.EqualError(t, err, "failed to make sync request: could not read stream msg: i/o deadline reached")
	time.Sleep(time.Millisecond * 100)
	require.Nil(t, res)
}

func TestSyncMessageBroadcasting(t *testing.T) {
	logger := logex.Build("test", zapcore.InfoLevel, nil)

	peer1, peer2 := testPeers(t, logger)

	// set receivers
	peer2Chan, done := peer2.ReceivedSyncMsgChan()
	defer done()

	go func() {
		msgFromPeer1 := <-peer2Chan
		require.EqualValues(t, peer1.(*p2pNetwork).host.ID().String(), msgFromPeer1.Msg.FromPeerID)
		require.EqualValues(t, network.Sync_GetHighestType, msgFromPeer1.Msg.Type)

		messageToBroadcast := &network.SyncMessage{
			SignedMessages: nil,
			Type:           network.Sync_GetHighestType,
		}
		require.NoError(t, peer2.RespondSyncMsg(msgFromPeer1.StreamID, messageToBroadcast))
	}()

	// broadcast msg
	messageToBroadcast := &network.SyncMessage{
		SignedMessages: nil,
		Type:           network.Sync_GetHighestType,
	}

	time.Sleep(time.Millisecond * 800) // sleep to let nodes reach each other

	peerID := peer.Encode(peer2.(*p2pNetwork).host.ID())
	res, err := peer1.GetHighestDecidedInstance(peerID, messageToBroadcast)
	require.NoError(t, err)
	time.Sleep(time.Millisecond * 100)

	// verify
	require.NotNil(t, res)
	require.EqualValues(t, peer2.(*p2pNetwork).host.ID().String(), res.FromPeerID)
	require.EqualValues(t, network.Sync_GetHighestType, res.Type)
}

func testPrivKey(t *testing.T) *ecdsa.PrivateKey {
	ret, err := utils.ECDSAPrivateKey(logex.Build("test", zap.InfoLevel, nil), "")
	require.NoError(t, err)
	return ret
}

func testPeers(t *testing.T, logger *zap.Logger) (network.Network, network.Network) {
	// create 2 peers
	peer1, _, err := testNetwork(context.Background(), logger, testPrivKey(t))
	require.NoError(t, err)

	peer2, _, err := testNetwork(context.Background(), logger, testPrivKey(t))
	require.NoError(t, err)

	<-time.After(time.Millisecond * 1500) // important to let nodes reach each other

	return peer1, peer2
}

// testNetwork creates a new network for tests
func testNetwork(ctx context.Context, logger *zap.Logger, netKey *ecdsa.PrivateKey) (network.Network, host.Host, error) {
	n, err := New(ctx, logger, &Config{
		DiscoveryType:     discoveryTypeMdns,
		Enr:               "enr:-LK4QMIAfHA47rJnVBaGeoHwXOrXcCNvUaxFiDEE2VPCxQ40cu_k2hZsGP6sX9xIQgiVnI72uxBBN7pOQCo5d9izhkcBh2F0dG5ldHOIAAAAAAAAAACEZXRoMpD1pf1CAAAAAP__________gmlkgnY0gmlwhH8AAAGJc2VjcDI1NmsxoQJu41tZ3K8fb60in7AarjEP_i2zv35My_XW_D_t6Y1fJ4N0Y3CCE4iDdWRwgg-g",
		NetworkPrivateKey: netKey,
		UDPPort:           12000,
		TCPPort:           13000,
		MaxBatchResponse:  10,
		RequestTimeout:    time.Second * 1,
<<<<<<< HEAD
		Fork:              v0.New(),
=======
		Fork:              &v0.ForkV0{},
>>>>>>> ba246658
	})
	if err != nil {
		return nil, nil, err
	}
	return n, n.(*p2pNetwork).host, nil
}<|MERGE_RESOLUTION|>--- conflicted
+++ resolved
@@ -103,11 +103,7 @@
 		TCPPort:           13000,
 		MaxBatchResponse:  10,
 		RequestTimeout:    time.Second * 1,
-<<<<<<< HEAD
-		Fork:              v0.New(),
-=======
 		Fork:              &v0.ForkV0{},
->>>>>>> ba246658
 	})
 	if err != nil {
 		return nil, nil, err
