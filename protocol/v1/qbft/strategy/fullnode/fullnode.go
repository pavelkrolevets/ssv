--- conflicted
+++ resolved
@@ -47,13 +47,10 @@
 		return nil // local is higher than remote, no need for sync or update
 	}
 
-<<<<<<< HEAD
-	logger.Debug("found higher remote than local: syncing range")
-=======
 	if ctxErr := ctx.Err(); ctxErr != nil {
 		return ctxErr
 	}
->>>>>>> 84880fc2
+	logger.Debug("found higher remote than local: syncing range")
 	counter := 0
 	err = f.historySyncer.SyncRange(ctx, identifier, func(msg *message.SignedMessage) error {
 		if err := pip.Run(msg); err != nil {
